--- conflicted
+++ resolved
@@ -579,12 +579,9 @@
 	u8 check_tdls_tx;
 	struct timer_list auto_tdls_timer;
 	bool auto_tdls_timer_active;
-<<<<<<< HEAD
-=======
 	struct idr ack_status_frames;
 	/* spin lock for ack status */
 	spinlock_t ack_status_lock;
->>>>>>> 81c41260
 };
 
 enum mwifiex_ba_status {
@@ -1344,8 +1341,6 @@
 void mwifiex_setup_auto_tdls_timer(struct mwifiex_private *priv);
 void mwifiex_clean_auto_tdls(struct mwifiex_private *priv);
 
-<<<<<<< HEAD
-=======
 void mwifiex_parse_tx_status_event(struct mwifiex_private *priv,
 				   void *event_body);
 
@@ -1353,7 +1348,6 @@
 mwifiex_clone_skb_for_tx_status(struct mwifiex_private *priv,
 				struct sk_buff *skb, u8 flag, u64 *cookie);
 
->>>>>>> 81c41260
 #ifdef CONFIG_DEBUG_FS
 void mwifiex_debugfs_init(void);
 void mwifiex_debugfs_remove(void);
