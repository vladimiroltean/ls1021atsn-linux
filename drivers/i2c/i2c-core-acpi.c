--- conflicted
+++ resolved
@@ -440,19 +440,11 @@
 	adapter = i2c_acpi_find_adapter_by_handle(lookup.adapter_handle);
 	if (!adapter)
 		return ERR_PTR(-EPROBE_DEFER);
-<<<<<<< HEAD
 
 	client = i2c_new_device(adapter, info);
 	if (!client)
 		return ERR_PTR(-ENODEV);
 
-=======
-
-	client = i2c_new_device(adapter, info);
-	if (!client)
-		return ERR_PTR(-ENODEV);
-
->>>>>>> 0ecfebd2
 	return client;
 }
 EXPORT_SYMBOL_GPL(i2c_acpi_new_device);
