--- conflicted
+++ resolved
@@ -26,18 +26,9 @@
 #include <linux/mm.h>
 #include <linux/slab.h>
 #include <linux/module.h>
-<<<<<<< HEAD
-#include "hv_api.h"
-#include "logging.h"
-#include "vmbus_private.h"
-=======
 
 #include "hyperv.h"
 #include "hyperv_vmbus.h"
-
-#define NUM_PAGES_SPANNED(addr, len) \
-((PAGE_ALIGN(addr + len) >> PAGE_SHIFT) - (addr >> PAGE_SHIFT))
->>>>>>> d762f438
 
 #define NUM_PAGES_SPANNED(addr, len) \
 ((PAGE_ALIGN(addr + len) >> PAGE_SHIFT) - (addr >> PAGE_SHIFT))
@@ -74,30 +65,6 @@
 
 	} else {
 		vmbus_set_event(channel->offermsg.child_relid);
-<<<<<<< HEAD
-	}
-}
-
-#if 0
-static void VmbusChannelClearEvent(struct vmbus_channel *channel)
-{
-	struct hv_monitor_page *monitorPage;
-
-	if (Channel->offermsg.monitor_allocated) {
-		/* Each u32 represents 32 channels */
-		sync_clear_bit(Channel->offermsg.child_relid & 31,
-			  (unsigned long *)vmbus_connection.send_int_page +
-			  (Channel->offermsg.child_relid >> 5));
-
-		monitorPage = (struct hv_monitor_page *)
-			vmbus_connection.monitor_pages;
-		monitorPage++; /* Get the child to parent monitor page */
-
-		sync_clear_bit(Channel->monitor_bit,
-			  (unsigned long *)&monitorPage->trigger_group
-					[Channel->monitor_grp].Pending);
-=======
->>>>>>> d762f438
 	}
 }
 
@@ -215,11 +182,7 @@
 		goto errorout;
 	}
 
-<<<<<<< HEAD
-	init_waitqueue_head(&openInfo->waitevent);
-=======
 	init_completion(&openInfo->waitevent);
->>>>>>> d762f438
 
 	openMsg = (struct vmbus_channel_open_channel *)openInfo->msg;
 	openMsg->header.msgtype = CHANNELMSG_OPENCHANNEL;
@@ -243,11 +206,6 @@
 		      &vmbus_connection.chn_msg_list);
 	spin_unlock_irqrestore(&vmbus_connection.channelmsg_lock, flags);
 
-<<<<<<< HEAD
-	DPRINT_DBG(VMBUS, "Sending channel open msg...");
-
-=======
->>>>>>> d762f438
 	ret = vmbus_post_msg(openMsg,
 			       sizeof(struct vmbus_channel_open_channel));
 
@@ -260,18 +218,6 @@
 		goto errorout;
 	}
 
-<<<<<<< HEAD
-	openInfo->wait_condition = 0;
-	wait_event_timeout(openInfo->waitevent,
-			openInfo->wait_condition,
-			msecs_to_jiffies(1000));
-	if (openInfo->wait_condition == 0) {
-		err = -ETIMEDOUT;
-		goto errorout;
-	}
-
-=======
->>>>>>> d762f438
 
 	if (openInfo->response.open_result.status)
 		err = openInfo->response.open_result.status;
@@ -285,13 +231,8 @@
 	return err;
 
 errorout:
-<<<<<<< HEAD
-	ringbuffer_cleanup(&newchannel->outbound);
-	ringbuffer_cleanup(&newchannel->inbound);
-=======
 	hv_ringbuffer_cleanup(&newchannel->outbound);
 	hv_ringbuffer_cleanup(&newchannel->inbound);
->>>>>>> d762f438
 	free_pages((unsigned long)out,
 		get_order(send_ringbuffer_size + recv_ringbuffer_size));
 	kfree(openInfo);
@@ -499,11 +440,7 @@
 	if (ret)
 		return ret;
 
-<<<<<<< HEAD
-	init_waitqueue_head(&msginfo->waitevent);
-=======
 	init_completion(&msginfo->waitevent);
->>>>>>> d762f438
 
 	gpadlmsg = (struct vmbus_channel_gpadl_header *)msginfo->msg;
 	gpadlmsg->header.msgtype = CHANNELMSG_GPADL_HEADER;
@@ -515,20 +452,9 @@
 	spin_lock_irqsave(&vmbus_connection.channelmsg_lock, flags);
 	list_add_tail(&msginfo->msglistentry,
 		      &vmbus_connection.chn_msg_list);
-<<<<<<< HEAD
 
 	spin_unlock_irqrestore(&vmbus_connection.channelmsg_lock, flags);
-	DPRINT_DBG(VMBUS, "buffer %p, size %d msg cnt %d",
-		   kbuffer, size, msgcount);
-=======
->>>>>>> d762f438
-
-	spin_unlock_irqrestore(&vmbus_connection.channelmsg_lock, flags);
-
-<<<<<<< HEAD
-	msginfo->wait_condition = 0;
-=======
->>>>>>> d762f438
+
 	ret = vmbus_post_msg(gpadlmsg, msginfo->msgsize -
 			       sizeof(*msginfo));
 	if (ret != 0)
@@ -556,16 +482,8 @@
 
 		}
 	}
-<<<<<<< HEAD
-	wait_event_timeout(msginfo->waitevent,
-				msginfo->wait_condition,
-				msecs_to_jiffies(1000));
-	BUG_ON(msginfo->wait_condition == 0);
-
-=======
 	t = wait_for_completion_timeout(&msginfo->waitevent, HZ);
 	BUG_ON(t == 0);
->>>>>>> d762f438
 
 
 	/* At this point, we received the gpadl created msg */
@@ -598,11 +516,7 @@
 	if (!info)
 		return -ENOMEM;
 
-<<<<<<< HEAD
-	init_waitqueue_head(&info->waitevent);
-=======
 	init_completion(&info->waitevent);
->>>>>>> d762f438
 
 	msg = (struct vmbus_channel_gpadl_teardown *)info->msg;
 
@@ -614,22 +528,12 @@
 	list_add_tail(&info->msglistentry,
 		      &vmbus_connection.chn_msg_list);
 	spin_unlock_irqrestore(&vmbus_connection.channelmsg_lock, flags);
-<<<<<<< HEAD
-	info->wait_condition = 0;
-=======
->>>>>>> d762f438
 	ret = vmbus_post_msg(msg,
 			       sizeof(struct vmbus_channel_gpadl_teardown));
 
 	BUG_ON(ret != 0);
-<<<<<<< HEAD
-	wait_event_timeout(info->waitevent,
-			info->wait_condition, msecs_to_jiffies(1000));
-	BUG_ON(info->wait_condition == 0);
-=======
 	t = wait_for_completion_timeout(&info->waitevent, HZ);
 	BUG_ON(t == 0);
->>>>>>> d762f438
 
 	/* Received a torndown response */
 	spin_lock_irqsave(&vmbus_connection.channelmsg_lock, flags);
@@ -786,11 +690,6 @@
 			  sizeof(struct hv_page_buffer));
 	packetlen = descsize + bufferlen;
 	packetlen_aligned = ALIGN(packetlen, sizeof(u64));
-<<<<<<< HEAD
-
-	/* ASSERT((packetLenAligned - packetLen) < sizeof(u64)); */
-=======
->>>>>>> d762f438
 
 	/* Setup the descriptor */
 	desc.type = VM_PKT_DATA_USING_GPA_DIRECT;
@@ -842,13 +741,6 @@
 
 	dump_vmbus_channel(channel);
 
-<<<<<<< HEAD
-	DPRINT_DBG(VMBUS, "data buffer - offset %u len %u pfn count %u",
-		multi_pagebuffer->offset,
-		multi_pagebuffer->len, pfncount);
-
-=======
->>>>>>> d762f438
 	if ((pfncount < 0) || (pfncount > MAX_MULTIPAGE_BUFFER_COUNT))
 		return -EINVAL;
 
@@ -927,21 +819,8 @@
 		return 0;
 	}
 
-<<<<<<< HEAD
-	/* VmbusChannelClearEvent(Channel); */
-
 	packetlen = desc.len8 << 3;
 	userlen = packetlen - (desc.offset8 << 3);
-	/* ASSERT(userLen > 0); */
-
-	DPRINT_DBG(VMBUS, "packet received on channel %p relid %d <type %d "
-		   "flag %d tid %llx pktlen %d datalen %d> ",
-		   channel, channel->offermsg.child_relid, desc.type,
-		   desc.flags, desc.trans_id, packetlen, userlen);
-=======
-	packetlen = desc.len8 << 3;
-	userlen = packetlen - (desc.offset8 << 3);
->>>>>>> d762f438
 
 	*buffer_actual_len = userlen;
 
@@ -956,11 +835,7 @@
 	*requestid = desc.trans_id;
 
 	/* Copy over the packet to the user buffer */
-<<<<<<< HEAD
-	ret = ringbuffer_read(&channel->inbound, buffer, userlen,
-=======
 	ret = hv_ringbuffer_read(&channel->inbound, buffer, userlen,
->>>>>>> d762f438
 			     (desc.offset8 << 3));
 
 	spin_unlock_irqrestore(&channel->inbound_lock, flags);
@@ -994,21 +869,9 @@
 		return 0;
 	}
 
-<<<<<<< HEAD
-	/* VmbusChannelClearEvent(Channel); */
 
 	packetlen = desc.len8 << 3;
 	userlen = packetlen - (desc.offset8 << 3);
-
-	DPRINT_DBG(VMBUS, "packet received on channel %p relid %d <type %d "
-		   "flag %d tid %llx pktlen %d datalen %d> ",
-		   channel, channel->offermsg.child_relid, desc.type,
-		   desc.flags, desc.trans_id, packetlen, userlen);
-=======
-
-	packetlen = desc.len8 << 3;
-	userlen = packetlen - (desc.offset8 << 3);
->>>>>>> d762f438
 
 	*buffer_actual_len = packetlen;
 
