# SPDX-License-Identifier: GPL-2.0
config VIDEO_IMX_MEDIA
	tristate "i.MX5/6 V4L2 media core driver"
	depends on ARCH_MXC || COMPILE_TEST
	depends on MEDIA_CONTROLLER && VIDEO_V4L2 && IMX_IPUV3_CORE
	depends on VIDEO_V4L2_SUBDEV_API
	depends on HAS_DMA
	select VIDEOBUF2_DMA_CONTIG
	select V4L2_FWNODE
	select V4L2_MEM2MEM_DEV
	help
	  Say yes here to enable support for video4linux media controller
	  driver for the i.MX5/6 SOC.

if VIDEO_IMX_MEDIA
menu "i.MX5/6/7 Media Sub devices"

config VIDEO_IMX_CSI
	tristate "i.MX5/6 Camera Sensor Interface driver"
	depends on VIDEO_IMX_MEDIA && VIDEO_DEV && I2C
	default y
	help
	  A video4linux camera sensor interface driver for i.MX5/6.

config VIDEO_IMX7_CSI
	tristate "i.MX6UL/L / i.MX7 Camera Sensor Interface driver"
	depends on VIDEO_IMX_MEDIA && VIDEO_DEV && I2C
	default y
	help
	  Enable support for video4linux camera sensor interface driver for
	  i.MX6UL/L or i.MX7.
endmenu
endif

config VIDEO_IMX_CAPTURE
	tristate "i.MX V4L2 media core driver"
	depends on ARCH_MXC || COMPILE_TEST
	depends on MEDIA_CONTROLLER && VIDEO_V4L2
	depends on VIDEO_V4L2_SUBDEV_API
	depends on HAS_DMA
	select VIDEOBUF2_DMA_CONTIG
	select V4L2_FWNODE
	help
	  Say yes here to enable support for video4linux media controller
	  driver for the i.MX5/6 SOC.

if VIDEO_IMX_CAPTURE
menu "i.MX8QXP/QM Camera ISI/MIPI Features support"

<<<<<<< HEAD
config IMX8_MIPI_CSI2
	tristate "IMX8 MIPI CSI2 Controller"
	depends on VIDEO_V4L2 && VIDEO_V4L2_SUBDEV_API
	default y
	help
	  Enable support for video4linux camera sensor interface driver for
	  i.MX8QM/QXP platform.

config IMX8_MIPI_CSI2_SAM
	tristate "IMX8 MIPI CSI2 SAMSUNG Controller"
	depends on VIDEO_V4L2 && VIDEO_V4L2_SUBDEV_API
	default y
	help
	  Enable support for video4linux MIPI CSI2 Samsung driver for
	  i.MX8MN platform.
=======
config IMX8_ISI_CORE
	bool "IMX8 Image Sensor Interface Core Driver"
	depends on VIDEO_V4L2 && VIDEO_V4L2_SUBDEV_API
	default y

config IMX8_ISI_CAPTURE
	bool "IMX8 Image Sensor Interface Capture Device Driver"
	depends on IMX8_ISI_CORE
	select VIDEOBUF2_DMA_CONTIG
	default y

config IMX8_ISI_M2M
	bool "IMX8 Image Sensor Interface Memory to Memory Device Driver"
	select V4L2_MEM2MEM_DEV
	depends on IMX8_ISI_CORE
	default y
>>>>>>> 6e2908e6

endmenu
endif  #VIDEO_IMX_CAPTURE<|MERGE_RESOLUTION|>--- conflicted
+++ resolved
@@ -47,23 +47,6 @@
 if VIDEO_IMX_CAPTURE
 menu "i.MX8QXP/QM Camera ISI/MIPI Features support"
 
-<<<<<<< HEAD
-config IMX8_MIPI_CSI2
-	tristate "IMX8 MIPI CSI2 Controller"
-	depends on VIDEO_V4L2 && VIDEO_V4L2_SUBDEV_API
-	default y
-	help
-	  Enable support for video4linux camera sensor interface driver for
-	  i.MX8QM/QXP platform.
-
-config IMX8_MIPI_CSI2_SAM
-	tristate "IMX8 MIPI CSI2 SAMSUNG Controller"
-	depends on VIDEO_V4L2 && VIDEO_V4L2_SUBDEV_API
-	default y
-	help
-	  Enable support for video4linux MIPI CSI2 Samsung driver for
-	  i.MX8MN platform.
-=======
 config IMX8_ISI_CORE
 	bool "IMX8 Image Sensor Interface Core Driver"
 	depends on VIDEO_V4L2 && VIDEO_V4L2_SUBDEV_API
@@ -80,7 +63,22 @@
 	select V4L2_MEM2MEM_DEV
 	depends on IMX8_ISI_CORE
 	default y
->>>>>>> 6e2908e6
+
+config IMX8_MIPI_CSI2
+	tristate "IMX8 MIPI CSI2 Controller"
+	depends on VIDEO_V4L2 && VIDEO_V4L2_SUBDEV_API
+	default y
+	help
+	  Enable support for video4linux camera sensor interface driver for
+	  i.MX8QM/QXP platform.
+
+config IMX8_MIPI_CSI2_SAM
+	tristate "IMX8 MIPI CSI2 SAMSUNG Controller"
+	depends on VIDEO_V4L2 && VIDEO_V4L2_SUBDEV_API
+	default y
+	help
+	  Enable support for video4linux MIPI CSI2 Samsung driver for
+	  i.MX8MN platform.
 
 endmenu
 endif  #VIDEO_IMX_CAPTURE