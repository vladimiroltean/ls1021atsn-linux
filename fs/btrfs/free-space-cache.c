/*
 * Copyright (C) 2008 Red Hat.  All rights reserved.
 *
 * This program is free software; you can redistribute it and/or
 * modify it under the terms of the GNU General Public
 * License v2 as published by the Free Software Foundation.
 *
 * This program is distributed in the hope that it will be useful,
 * but WITHOUT ANY WARRANTY; without even the implied warranty of
 * MERCHANTABILITY or FITNESS FOR A PARTICULAR PURPOSE.  See the GNU
 * General Public License for more details.
 *
 * You should have received a copy of the GNU General Public
 * License along with this program; if not, write to the
 * Free Software Foundation, Inc., 59 Temple Place - Suite 330,
 * Boston, MA 021110-1307, USA.
 */

#include <linux/pagemap.h>
#include <linux/sched.h>
#include <linux/slab.h>
#include <linux/math64.h>
#include <linux/ratelimit.h>
#include "ctree.h"
#include "free-space-cache.h"
#include "transaction.h"
#include "disk-io.h"
#include "extent_io.h"
#include "inode-map.h"

#define BITS_PER_BITMAP		(PAGE_CACHE_SIZE * 8)
#define MAX_CACHE_BYTES_PER_GIG	(32 * 1024)

static int link_free_space(struct btrfs_free_space_ctl *ctl,
			   struct btrfs_free_space *info);
static void unlink_free_space(struct btrfs_free_space_ctl *ctl,
			      struct btrfs_free_space *info);

static struct inode *__lookup_free_space_inode(struct btrfs_root *root,
					       struct btrfs_path *path,
					       u64 offset)
{
	struct btrfs_key key;
	struct btrfs_key location;
	struct btrfs_disk_key disk_key;
	struct btrfs_free_space_header *header;
	struct extent_buffer *leaf;
	struct inode *inode = NULL;
	int ret;

	key.objectid = BTRFS_FREE_SPACE_OBJECTID;
	key.offset = offset;
	key.type = 0;

	ret = btrfs_search_slot(NULL, root, &key, path, 0, 0);
	if (ret < 0)
		return ERR_PTR(ret);
	if (ret > 0) {
		btrfs_release_path(path);
		return ERR_PTR(-ENOENT);
	}

	leaf = path->nodes[0];
	header = btrfs_item_ptr(leaf, path->slots[0],
				struct btrfs_free_space_header);
	btrfs_free_space_key(leaf, header, &disk_key);
	btrfs_disk_key_to_cpu(&location, &disk_key);
	btrfs_release_path(path);

	inode = btrfs_iget(root->fs_info->sb, &location, root, NULL);
	if (!inode)
		return ERR_PTR(-ENOENT);
	if (IS_ERR(inode))
		return inode;
	if (is_bad_inode(inode)) {
		iput(inode);
		return ERR_PTR(-ENOENT);
	}

	mapping_set_gfp_mask(inode->i_mapping,
			mapping_gfp_mask(inode->i_mapping) & ~__GFP_FS);

	return inode;
}

struct inode *lookup_free_space_inode(struct btrfs_root *root,
				      struct btrfs_block_group_cache
				      *block_group, struct btrfs_path *path)
{
	struct inode *inode = NULL;
	u32 flags = BTRFS_INODE_NODATASUM | BTRFS_INODE_NODATACOW;

	spin_lock(&block_group->lock);
	if (block_group->inode)
		inode = igrab(block_group->inode);
	spin_unlock(&block_group->lock);
	if (inode)
		return inode;

	inode = __lookup_free_space_inode(root, path,
					  block_group->key.objectid);
	if (IS_ERR(inode))
		return inode;

	spin_lock(&block_group->lock);
	if (!((BTRFS_I(inode)->flags & flags) == flags)) {
		btrfs_info(root->fs_info,
			"Old style space inode found, converting.");
		BTRFS_I(inode)->flags |= BTRFS_INODE_NODATASUM |
			BTRFS_INODE_NODATACOW;
		block_group->disk_cache_state = BTRFS_DC_CLEAR;
	}

	if (!block_group->iref) {
		block_group->inode = igrab(inode);
		block_group->iref = 1;
	}
	spin_unlock(&block_group->lock);

	return inode;
}

static int __create_free_space_inode(struct btrfs_root *root,
				     struct btrfs_trans_handle *trans,
				     struct btrfs_path *path,
				     u64 ino, u64 offset)
{
	struct btrfs_key key;
	struct btrfs_disk_key disk_key;
	struct btrfs_free_space_header *header;
	struct btrfs_inode_item *inode_item;
	struct extent_buffer *leaf;
	u64 flags = BTRFS_INODE_NOCOMPRESS | BTRFS_INODE_PREALLOC;
	int ret;

	ret = btrfs_insert_empty_inode(trans, root, path, ino);
	if (ret)
		return ret;

	/* We inline crc's for the free disk space cache */
	if (ino != BTRFS_FREE_INO_OBJECTID)
		flags |= BTRFS_INODE_NODATASUM | BTRFS_INODE_NODATACOW;

	leaf = path->nodes[0];
	inode_item = btrfs_item_ptr(leaf, path->slots[0],
				    struct btrfs_inode_item);
	btrfs_item_key(leaf, &disk_key, path->slots[0]);
	memset_extent_buffer(leaf, 0, (unsigned long)inode_item,
			     sizeof(*inode_item));
	btrfs_set_inode_generation(leaf, inode_item, trans->transid);
	btrfs_set_inode_size(leaf, inode_item, 0);
	btrfs_set_inode_nbytes(leaf, inode_item, 0);
	btrfs_set_inode_uid(leaf, inode_item, 0);
	btrfs_set_inode_gid(leaf, inode_item, 0);
	btrfs_set_inode_mode(leaf, inode_item, S_IFREG | 0600);
	btrfs_set_inode_flags(leaf, inode_item, flags);
	btrfs_set_inode_nlink(leaf, inode_item, 1);
	btrfs_set_inode_transid(leaf, inode_item, trans->transid);
	btrfs_set_inode_block_group(leaf, inode_item, offset);
	btrfs_mark_buffer_dirty(leaf);
	btrfs_release_path(path);

	key.objectid = BTRFS_FREE_SPACE_OBJECTID;
	key.offset = offset;
	key.type = 0;

	ret = btrfs_insert_empty_item(trans, root, path, &key,
				      sizeof(struct btrfs_free_space_header));
	if (ret < 0) {
		btrfs_release_path(path);
		return ret;
	}
	leaf = path->nodes[0];
	header = btrfs_item_ptr(leaf, path->slots[0],
				struct btrfs_free_space_header);
	memset_extent_buffer(leaf, 0, (unsigned long)header, sizeof(*header));
	btrfs_set_free_space_key(leaf, header, &disk_key);
	btrfs_mark_buffer_dirty(leaf);
	btrfs_release_path(path);

	return 0;
}

int create_free_space_inode(struct btrfs_root *root,
			    struct btrfs_trans_handle *trans,
			    struct btrfs_block_group_cache *block_group,
			    struct btrfs_path *path)
{
	int ret;
	u64 ino;

	ret = btrfs_find_free_objectid(root, &ino);
	if (ret < 0)
		return ret;

	return __create_free_space_inode(root, trans, path, ino,
					 block_group->key.objectid);
}

int btrfs_check_trunc_cache_free_space(struct btrfs_root *root,
				       struct btrfs_block_rsv *rsv)
{
	u64 needed_bytes;
	int ret;

	/* 1 for slack space, 1 for updating the inode */
	needed_bytes = btrfs_calc_trunc_metadata_size(root, 1) +
		btrfs_calc_trans_metadata_size(root, 1);

	spin_lock(&rsv->lock);
	if (rsv->reserved < needed_bytes)
		ret = -ENOSPC;
	else
		ret = 0;
	spin_unlock(&rsv->lock);
	return ret;
}

int btrfs_truncate_free_space_cache(struct btrfs_root *root,
				    struct btrfs_trans_handle *trans,
				    struct btrfs_path *path,
				    struct inode *inode)
{
	loff_t oldsize;
	int ret = 0;

	oldsize = i_size_read(inode);
	btrfs_i_size_write(inode, 0);
	truncate_pagecache(inode, oldsize, 0);

	/*
	 * We don't need an orphan item because truncating the free space cache
	 * will never be split across transactions.
	 */
	ret = btrfs_truncate_inode_items(trans, root, inode,
					 0, BTRFS_EXTENT_DATA_KEY);
	if (ret) {
		btrfs_abort_transaction(trans, root, ret);
		return ret;
	}

	ret = btrfs_update_inode(trans, root, inode);
	if (ret)
		btrfs_abort_transaction(trans, root, ret);

	return ret;
}

static int readahead_cache(struct inode *inode)
{
	struct file_ra_state *ra;
	unsigned long last_index;

	ra = kzalloc(sizeof(*ra), GFP_NOFS);
	if (!ra)
		return -ENOMEM;

	file_ra_state_init(ra, inode->i_mapping);
	last_index = (i_size_read(inode) - 1) >> PAGE_CACHE_SHIFT;

	page_cache_sync_readahead(inode->i_mapping, ra, NULL, 0, last_index);

	kfree(ra);

	return 0;
}

struct io_ctl {
	void *cur, *orig;
	struct page *page;
	struct page **pages;
	struct btrfs_root *root;
	unsigned long size;
	int index;
	int num_pages;
	unsigned check_crcs:1;
};

static int io_ctl_init(struct io_ctl *io_ctl, struct inode *inode,
		       struct btrfs_root *root)
{
	memset(io_ctl, 0, sizeof(struct io_ctl));
	io_ctl->num_pages = (i_size_read(inode) + PAGE_CACHE_SIZE - 1) >>
		PAGE_CACHE_SHIFT;
	io_ctl->pages = kzalloc(sizeof(struct page *) * io_ctl->num_pages,
				GFP_NOFS);
	if (!io_ctl->pages)
		return -ENOMEM;
	io_ctl->root = root;
	if (btrfs_ino(inode) != BTRFS_FREE_INO_OBJECTID)
		io_ctl->check_crcs = 1;
	return 0;
}

static void io_ctl_free(struct io_ctl *io_ctl)
{
	kfree(io_ctl->pages);
}

static void io_ctl_unmap_page(struct io_ctl *io_ctl)
{
	if (io_ctl->cur) {
		kunmap(io_ctl->page);
		io_ctl->cur = NULL;
		io_ctl->orig = NULL;
	}
}

static void io_ctl_map_page(struct io_ctl *io_ctl, int clear)
{
	BUG_ON(io_ctl->index >= io_ctl->num_pages);
	io_ctl->page = io_ctl->pages[io_ctl->index++];
	io_ctl->cur = kmap(io_ctl->page);
	io_ctl->orig = io_ctl->cur;
	io_ctl->size = PAGE_CACHE_SIZE;
	if (clear)
		memset(io_ctl->cur, 0, PAGE_CACHE_SIZE);
}

static void io_ctl_drop_pages(struct io_ctl *io_ctl)
{
	int i;

	io_ctl_unmap_page(io_ctl);

	for (i = 0; i < io_ctl->num_pages; i++) {
		if (io_ctl->pages[i]) {
			ClearPageChecked(io_ctl->pages[i]);
			unlock_page(io_ctl->pages[i]);
			page_cache_release(io_ctl->pages[i]);
		}
	}
}

static int io_ctl_prepare_pages(struct io_ctl *io_ctl, struct inode *inode,
				int uptodate)
{
	struct page *page;
	gfp_t mask = btrfs_alloc_write_mask(inode->i_mapping);
	int i;

	for (i = 0; i < io_ctl->num_pages; i++) {
		page = find_or_create_page(inode->i_mapping, i, mask);
		if (!page) {
			io_ctl_drop_pages(io_ctl);
			return -ENOMEM;
		}
		io_ctl->pages[i] = page;
		if (uptodate && !PageUptodate(page)) {
			btrfs_readpage(NULL, page);
			lock_page(page);
			if (!PageUptodate(page)) {
				printk(KERN_ERR "btrfs: error reading free "
				       "space cache\n");
				io_ctl_drop_pages(io_ctl);
				return -EIO;
			}
		}
	}

	for (i = 0; i < io_ctl->num_pages; i++) {
		clear_page_dirty_for_io(io_ctl->pages[i]);
		set_page_extent_mapped(io_ctl->pages[i]);
	}

	return 0;
}

static void io_ctl_set_generation(struct io_ctl *io_ctl, u64 generation)
{
	__le64 *val;

	io_ctl_map_page(io_ctl, 1);

	/*
	 * Skip the csum areas.  If we don't check crcs then we just have a
	 * 64bit chunk at the front of the first page.
	 */
	if (io_ctl->check_crcs) {
		io_ctl->cur += (sizeof(u32) * io_ctl->num_pages);
		io_ctl->size -= sizeof(u64) + (sizeof(u32) * io_ctl->num_pages);
	} else {
		io_ctl->cur += sizeof(u64);
		io_ctl->size -= sizeof(u64) * 2;
	}

	val = io_ctl->cur;
	*val = cpu_to_le64(generation);
	io_ctl->cur += sizeof(u64);
}

static int io_ctl_check_generation(struct io_ctl *io_ctl, u64 generation)
{
	__le64 *gen;

	/*
	 * Skip the crc area.  If we don't check crcs then we just have a 64bit
	 * chunk at the front of the first page.
	 */
	if (io_ctl->check_crcs) {
		io_ctl->cur += sizeof(u32) * io_ctl->num_pages;
		io_ctl->size -= sizeof(u64) +
			(sizeof(u32) * io_ctl->num_pages);
	} else {
		io_ctl->cur += sizeof(u64);
		io_ctl->size -= sizeof(u64) * 2;
	}

	gen = io_ctl->cur;
	if (le64_to_cpu(*gen) != generation) {
		printk_ratelimited(KERN_ERR "btrfs: space cache generation "
				   "(%Lu) does not match inode (%Lu)\n", *gen,
				   generation);
		io_ctl_unmap_page(io_ctl);
		return -EIO;
	}
	io_ctl->cur += sizeof(u64);
	return 0;
}

static void io_ctl_set_crc(struct io_ctl *io_ctl, int index)
{
	u32 *tmp;
	u32 crc = ~(u32)0;
	unsigned offset = 0;

	if (!io_ctl->check_crcs) {
		io_ctl_unmap_page(io_ctl);
		return;
	}

	if (index == 0)
		offset = sizeof(u32) * io_ctl->num_pages;

	crc = btrfs_csum_data(io_ctl->orig + offset, crc,
			      PAGE_CACHE_SIZE - offset);
	btrfs_csum_final(crc, (char *)&crc);
	io_ctl_unmap_page(io_ctl);
	tmp = kmap(io_ctl->pages[0]);
	tmp += index;
	*tmp = crc;
	kunmap(io_ctl->pages[0]);
}

static int io_ctl_check_crc(struct io_ctl *io_ctl, int index)
{
	u32 *tmp, val;
	u32 crc = ~(u32)0;
	unsigned offset = 0;

	if (!io_ctl->check_crcs) {
		io_ctl_map_page(io_ctl, 0);
		return 0;
	}

	if (index == 0)
		offset = sizeof(u32) * io_ctl->num_pages;

	tmp = kmap(io_ctl->pages[0]);
	tmp += index;
	val = *tmp;
	kunmap(io_ctl->pages[0]);

	io_ctl_map_page(io_ctl, 0);
	crc = btrfs_csum_data(io_ctl->orig + offset, crc,
			      PAGE_CACHE_SIZE - offset);
	btrfs_csum_final(crc, (char *)&crc);
	if (val != crc) {
		printk_ratelimited(KERN_ERR "btrfs: csum mismatch on free "
				   "space cache\n");
		io_ctl_unmap_page(io_ctl);
		return -EIO;
	}

	return 0;
}

static int io_ctl_add_entry(struct io_ctl *io_ctl, u64 offset, u64 bytes,
			    void *bitmap)
{
	struct btrfs_free_space_entry *entry;

	if (!io_ctl->cur)
		return -ENOSPC;

	entry = io_ctl->cur;
	entry->offset = cpu_to_le64(offset);
	entry->bytes = cpu_to_le64(bytes);
	entry->type = (bitmap) ? BTRFS_FREE_SPACE_BITMAP :
		BTRFS_FREE_SPACE_EXTENT;
	io_ctl->cur += sizeof(struct btrfs_free_space_entry);
	io_ctl->size -= sizeof(struct btrfs_free_space_entry);

	if (io_ctl->size >= sizeof(struct btrfs_free_space_entry))
		return 0;

	io_ctl_set_crc(io_ctl, io_ctl->index - 1);

	/* No more pages to map */
	if (io_ctl->index >= io_ctl->num_pages)
		return 0;

	/* map the next page */
	io_ctl_map_page(io_ctl, 1);
	return 0;
}

static int io_ctl_add_bitmap(struct io_ctl *io_ctl, void *bitmap)
{
	if (!io_ctl->cur)
		return -ENOSPC;

	/*
	 * If we aren't at the start of the current page, unmap this one and
	 * map the next one if there is any left.
	 */
	if (io_ctl->cur != io_ctl->orig) {
		io_ctl_set_crc(io_ctl, io_ctl->index - 1);
		if (io_ctl->index >= io_ctl->num_pages)
			return -ENOSPC;
		io_ctl_map_page(io_ctl, 0);
	}

	memcpy(io_ctl->cur, bitmap, PAGE_CACHE_SIZE);
	io_ctl_set_crc(io_ctl, io_ctl->index - 1);
	if (io_ctl->index < io_ctl->num_pages)
		io_ctl_map_page(io_ctl, 0);
	return 0;
}

static void io_ctl_zero_remaining_pages(struct io_ctl *io_ctl)
{
	/*
	 * If we're not on the boundary we know we've modified the page and we
	 * need to crc the page.
	 */
	if (io_ctl->cur != io_ctl->orig)
		io_ctl_set_crc(io_ctl, io_ctl->index - 1);
	else
		io_ctl_unmap_page(io_ctl);

	while (io_ctl->index < io_ctl->num_pages) {
		io_ctl_map_page(io_ctl, 1);
		io_ctl_set_crc(io_ctl, io_ctl->index - 1);
	}
}

static int io_ctl_read_entry(struct io_ctl *io_ctl,
			    struct btrfs_free_space *entry, u8 *type)
{
	struct btrfs_free_space_entry *e;
	int ret;

	if (!io_ctl->cur) {
		ret = io_ctl_check_crc(io_ctl, io_ctl->index);
		if (ret)
			return ret;
	}

	e = io_ctl->cur;
	entry->offset = le64_to_cpu(e->offset);
	entry->bytes = le64_to_cpu(e->bytes);
	*type = e->type;
	io_ctl->cur += sizeof(struct btrfs_free_space_entry);
	io_ctl->size -= sizeof(struct btrfs_free_space_entry);

	if (io_ctl->size >= sizeof(struct btrfs_free_space_entry))
		return 0;

	io_ctl_unmap_page(io_ctl);

	return 0;
}

static int io_ctl_read_bitmap(struct io_ctl *io_ctl,
			      struct btrfs_free_space *entry)
{
	int ret;

	ret = io_ctl_check_crc(io_ctl, io_ctl->index);
	if (ret)
		return ret;

	memcpy(entry->bitmap, io_ctl->cur, PAGE_CACHE_SIZE);
	io_ctl_unmap_page(io_ctl);

	return 0;
}

/*
 * Since we attach pinned extents after the fact we can have contiguous sections
 * of free space that are split up in entries.  This poses a problem with the
 * tree logging stuff since it could have allocated across what appears to be 2
 * entries since we would have merged the entries when adding the pinned extents
 * back to the free space cache.  So run through the space cache that we just
 * loaded and merge contiguous entries.  This will make the log replay stuff not
 * blow up and it will make for nicer allocator behavior.
 */
static void merge_space_tree(struct btrfs_free_space_ctl *ctl)
{
	struct btrfs_free_space *e, *prev = NULL;
	struct rb_node *n;

again:
	spin_lock(&ctl->tree_lock);
	for (n = rb_first(&ctl->free_space_offset); n; n = rb_next(n)) {
		e = rb_entry(n, struct btrfs_free_space, offset_index);
		if (!prev)
			goto next;
		if (e->bitmap || prev->bitmap)
			goto next;
		if (prev->offset + prev->bytes == e->offset) {
			unlink_free_space(ctl, prev);
			unlink_free_space(ctl, e);
			prev->bytes += e->bytes;
			kmem_cache_free(btrfs_free_space_cachep, e);
			link_free_space(ctl, prev);
			prev = NULL;
			spin_unlock(&ctl->tree_lock);
			goto again;
		}
next:
		prev = e;
	}
	spin_unlock(&ctl->tree_lock);
}

static int __load_free_space_cache(struct btrfs_root *root, struct inode *inode,
				   struct btrfs_free_space_ctl *ctl,
				   struct btrfs_path *path, u64 offset)
{
	struct btrfs_free_space_header *header;
	struct extent_buffer *leaf;
	struct io_ctl io_ctl;
	struct btrfs_key key;
	struct btrfs_free_space *e, *n;
	struct list_head bitmaps;
	u64 num_entries;
	u64 num_bitmaps;
	u64 generation;
	u8 type;
	int ret = 0;

	INIT_LIST_HEAD(&bitmaps);

	/* Nothing in the space cache, goodbye */
	if (!i_size_read(inode))
		return 0;

	key.objectid = BTRFS_FREE_SPACE_OBJECTID;
	key.offset = offset;
	key.type = 0;

	ret = btrfs_search_slot(NULL, root, &key, path, 0, 0);
	if (ret < 0)
		return 0;
	else if (ret > 0) {
		btrfs_release_path(path);
		return 0;
	}

	ret = -1;

	leaf = path->nodes[0];
	header = btrfs_item_ptr(leaf, path->slots[0],
				struct btrfs_free_space_header);
	num_entries = btrfs_free_space_entries(leaf, header);
	num_bitmaps = btrfs_free_space_bitmaps(leaf, header);
	generation = btrfs_free_space_generation(leaf, header);
	btrfs_release_path(path);

	if (BTRFS_I(inode)->generation != generation) {
		btrfs_err(root->fs_info,
			"free space inode generation (%llu) "
			"did not match free space cache generation (%llu)",
			(unsigned long long)BTRFS_I(inode)->generation,
			(unsigned long long)generation);
		return 0;
	}

	if (!num_entries)
		return 0;

	ret = io_ctl_init(&io_ctl, inode, root);
	if (ret)
		return ret;

	ret = readahead_cache(inode);
	if (ret)
		goto out;

	ret = io_ctl_prepare_pages(&io_ctl, inode, 1);
	if (ret)
		goto out;

	ret = io_ctl_check_crc(&io_ctl, 0);
	if (ret)
		goto free_cache;

	ret = io_ctl_check_generation(&io_ctl, generation);
	if (ret)
		goto free_cache;

	while (num_entries) {
		e = kmem_cache_zalloc(btrfs_free_space_cachep,
				      GFP_NOFS);
		if (!e)
			goto free_cache;

		ret = io_ctl_read_entry(&io_ctl, e, &type);
		if (ret) {
			kmem_cache_free(btrfs_free_space_cachep, e);
			goto free_cache;
		}

		if (!e->bytes) {
			kmem_cache_free(btrfs_free_space_cachep, e);
			goto free_cache;
		}

		if (type == BTRFS_FREE_SPACE_EXTENT) {
			spin_lock(&ctl->tree_lock);
			ret = link_free_space(ctl, e);
			spin_unlock(&ctl->tree_lock);
			if (ret) {
				btrfs_err(root->fs_info,
					"Duplicate entries in free space cache, dumping");
				kmem_cache_free(btrfs_free_space_cachep, e);
				goto free_cache;
			}
		} else {
			BUG_ON(!num_bitmaps);
			num_bitmaps--;
			e->bitmap = kzalloc(PAGE_CACHE_SIZE, GFP_NOFS);
			if (!e->bitmap) {
				kmem_cache_free(
					btrfs_free_space_cachep, e);
				goto free_cache;
			}
			spin_lock(&ctl->tree_lock);
			ret = link_free_space(ctl, e);
			ctl->total_bitmaps++;
			ctl->op->recalc_thresholds(ctl);
			spin_unlock(&ctl->tree_lock);
			if (ret) {
				btrfs_err(root->fs_info,
					"Duplicate entries in free space cache, dumping");
				kmem_cache_free(btrfs_free_space_cachep, e);
				goto free_cache;
			}
			list_add_tail(&e->list, &bitmaps);
		}

		num_entries--;
	}

	io_ctl_unmap_page(&io_ctl);

	/*
	 * We add the bitmaps at the end of the entries in order that
	 * the bitmap entries are added to the cache.
	 */
	list_for_each_entry_safe(e, n, &bitmaps, list) {
		list_del_init(&e->list);
		ret = io_ctl_read_bitmap(&io_ctl, e);
		if (ret)
			goto free_cache;
	}

	io_ctl_drop_pages(&io_ctl);
	merge_space_tree(ctl);
	ret = 1;
out:
	io_ctl_free(&io_ctl);
	return ret;
free_cache:
	io_ctl_drop_pages(&io_ctl);
	__btrfs_remove_free_space_cache(ctl);
	goto out;
}

int load_free_space_cache(struct btrfs_fs_info *fs_info,
			  struct btrfs_block_group_cache *block_group)
{
	struct btrfs_free_space_ctl *ctl = block_group->free_space_ctl;
	struct btrfs_root *root = fs_info->tree_root;
	struct inode *inode;
	struct btrfs_path *path;
	int ret = 0;
	bool matched;
	u64 used = btrfs_block_group_used(&block_group->item);

	/*
	 * If this block group has been marked to be cleared for one reason or
	 * another then we can't trust the on disk cache, so just return.
	 */
	spin_lock(&block_group->lock);
	if (block_group->disk_cache_state != BTRFS_DC_WRITTEN) {
		spin_unlock(&block_group->lock);
		return 0;
	}
	spin_unlock(&block_group->lock);

	path = btrfs_alloc_path();
	if (!path)
		return 0;
	path->search_commit_root = 1;
	path->skip_locking = 1;

	inode = lookup_free_space_inode(root, block_group, path);
	if (IS_ERR(inode)) {
		btrfs_free_path(path);
		return 0;
	}

	/* We may have converted the inode and made the cache invalid. */
	spin_lock(&block_group->lock);
	if (block_group->disk_cache_state != BTRFS_DC_WRITTEN) {
		spin_unlock(&block_group->lock);
		btrfs_free_path(path);
		goto out;
	}
	spin_unlock(&block_group->lock);

	ret = __load_free_space_cache(fs_info->tree_root, inode, ctl,
				      path, block_group->key.objectid);
	btrfs_free_path(path);
	if (ret <= 0)
		goto out;

	spin_lock(&ctl->tree_lock);
	matched = (ctl->free_space == (block_group->key.offset - used -
				       block_group->bytes_super));
	spin_unlock(&ctl->tree_lock);

	if (!matched) {
		__btrfs_remove_free_space_cache(ctl);
		btrfs_err(fs_info, "block group %llu has wrong amount of free space",
			block_group->key.objectid);
		ret = -1;
	}
out:
	if (ret < 0) {
		/* This cache is bogus, make sure it gets cleared */
		spin_lock(&block_group->lock);
		block_group->disk_cache_state = BTRFS_DC_CLEAR;
		spin_unlock(&block_group->lock);
		ret = 0;

		btrfs_err(fs_info, "failed to load free space cache for block group %llu",
			block_group->key.objectid);
	}

	iput(inode);
	return ret;
}

/**
 * __btrfs_write_out_cache - write out cached info to an inode
 * @root - the root the inode belongs to
 * @ctl - the free space cache we are going to write out
 * @block_group - the block_group for this cache if it belongs to a block_group
 * @trans - the trans handle
 * @path - the path to use
 * @offset - the offset for the key we'll insert
 *
 * This function writes out a free space cache struct to disk for quick recovery
 * on mount.  This will return 0 if it was successfull in writing the cache out,
 * and -1 if it was not.
 */
static int __btrfs_write_out_cache(struct btrfs_root *root, struct inode *inode,
				   struct btrfs_free_space_ctl *ctl,
				   struct btrfs_block_group_cache *block_group,
				   struct btrfs_trans_handle *trans,
				   struct btrfs_path *path, u64 offset)
{
	struct btrfs_free_space_header *header;
	struct extent_buffer *leaf;
	struct rb_node *node;
	struct list_head *pos, *n;
	struct extent_state *cached_state = NULL;
	struct btrfs_free_cluster *cluster = NULL;
	struct extent_io_tree *unpin = NULL;
	struct io_ctl io_ctl;
	struct list_head bitmap_list;
	struct btrfs_key key;
	u64 start, extent_start, extent_end, len;
	int entries = 0;
	int bitmaps = 0;
	int ret;
	int err = -1;

	INIT_LIST_HEAD(&bitmap_list);

	if (!i_size_read(inode))
		return -1;

	ret = io_ctl_init(&io_ctl, inode, root);
	if (ret)
		return -1;

	/* Get the cluster for this block_group if it exists */
	if (block_group && !list_empty(&block_group->cluster_list))
		cluster = list_entry(block_group->cluster_list.next,
				     struct btrfs_free_cluster,
				     block_group_list);

	/* Lock all pages first so we can lock the extent safely. */
	io_ctl_prepare_pages(&io_ctl, inode, 0);

	lock_extent_bits(&BTRFS_I(inode)->io_tree, 0, i_size_read(inode) - 1,
			 0, &cached_state);

	node = rb_first(&ctl->free_space_offset);
	if (!node && cluster) {
		node = rb_first(&cluster->root);
		cluster = NULL;
	}

	/* Make sure we can fit our crcs into the first page */
	if (io_ctl.check_crcs &&
	    (io_ctl.num_pages * sizeof(u32)) >= PAGE_CACHE_SIZE)
		goto out_nospc;

	io_ctl_set_generation(&io_ctl, trans->transid);

	/* Write out the extent entries */
	while (node) {
		struct btrfs_free_space *e;

		e = rb_entry(node, struct btrfs_free_space, offset_index);
		entries++;

		ret = io_ctl_add_entry(&io_ctl, e->offset, e->bytes,
				       e->bitmap);
		if (ret)
			goto out_nospc;

		if (e->bitmap) {
			list_add_tail(&e->list, &bitmap_list);
			bitmaps++;
		}
		node = rb_next(node);
		if (!node && cluster) {
			node = rb_first(&cluster->root);
			cluster = NULL;
		}
	}

	/*
	 * We want to add any pinned extents to our free space cache
	 * so we don't leak the space
	 */

	/*
	 * We shouldn't have switched the pinned extents yet so this is the
	 * right one
	 */
	unpin = root->fs_info->pinned_extents;

	if (block_group)
		start = block_group->key.objectid;

	while (block_group && (start < block_group->key.objectid +
			       block_group->key.offset)) {
		ret = find_first_extent_bit(unpin, start,
					    &extent_start, &extent_end,
					    EXTENT_DIRTY, NULL);
		if (ret) {
			ret = 0;
			break;
		}

		/* This pinned extent is out of our range */
		if (extent_start >= block_group->key.objectid +
		    block_group->key.offset)
			break;

		extent_start = max(extent_start, start);
		extent_end = min(block_group->key.objectid +
				 block_group->key.offset, extent_end + 1);
		len = extent_end - extent_start;

		entries++;
		ret = io_ctl_add_entry(&io_ctl, extent_start, len, NULL);
		if (ret)
			goto out_nospc;

		start = extent_end;
	}

	/* Write out the bitmaps */
	list_for_each_safe(pos, n, &bitmap_list) {
		struct btrfs_free_space *entry =
			list_entry(pos, struct btrfs_free_space, list);

		ret = io_ctl_add_bitmap(&io_ctl, entry->bitmap);
		if (ret)
			goto out_nospc;
		list_del_init(&entry->list);
	}

	/* Zero out the rest of the pages just to make sure */
	io_ctl_zero_remaining_pages(&io_ctl);

	ret = btrfs_dirty_pages(root, inode, io_ctl.pages, io_ctl.num_pages,
				0, i_size_read(inode), &cached_state);
	io_ctl_drop_pages(&io_ctl);
	unlock_extent_cached(&BTRFS_I(inode)->io_tree, 0,
			     i_size_read(inode) - 1, &cached_state, GFP_NOFS);

	if (ret)
		goto out;


	btrfs_wait_ordered_range(inode, 0, (u64)-1);

	key.objectid = BTRFS_FREE_SPACE_OBJECTID;
	key.offset = offset;
	key.type = 0;

	ret = btrfs_search_slot(trans, root, &key, path, 0, 1);
	if (ret < 0) {
		clear_extent_bit(&BTRFS_I(inode)->io_tree, 0, inode->i_size - 1,
				 EXTENT_DIRTY | EXTENT_DELALLOC, 0, 0, NULL,
				 GFP_NOFS);
		goto out;
	}
	leaf = path->nodes[0];
	if (ret > 0) {
		struct btrfs_key found_key;
		BUG_ON(!path->slots[0]);
		path->slots[0]--;
		btrfs_item_key_to_cpu(leaf, &found_key, path->slots[0]);
		if (found_key.objectid != BTRFS_FREE_SPACE_OBJECTID ||
		    found_key.offset != offset) {
			clear_extent_bit(&BTRFS_I(inode)->io_tree, 0,
					 inode->i_size - 1,
					 EXTENT_DIRTY | EXTENT_DELALLOC, 0, 0,
					 NULL, GFP_NOFS);
			btrfs_release_path(path);
			goto out;
		}
	}

	BTRFS_I(inode)->generation = trans->transid;
	header = btrfs_item_ptr(leaf, path->slots[0],
				struct btrfs_free_space_header);
	btrfs_set_free_space_entries(leaf, header, entries);
	btrfs_set_free_space_bitmaps(leaf, header, bitmaps);
	btrfs_set_free_space_generation(leaf, header, trans->transid);
	btrfs_mark_buffer_dirty(leaf);
	btrfs_release_path(path);

	err = 0;
out:
	io_ctl_free(&io_ctl);
	if (err) {
		invalidate_inode_pages2(inode->i_mapping);
		BTRFS_I(inode)->generation = 0;
	}
	btrfs_update_inode(trans, root, inode);
	return err;

out_nospc:
	list_for_each_safe(pos, n, &bitmap_list) {
		struct btrfs_free_space *entry =
			list_entry(pos, struct btrfs_free_space, list);
		list_del_init(&entry->list);
	}
	io_ctl_drop_pages(&io_ctl);
	unlock_extent_cached(&BTRFS_I(inode)->io_tree, 0,
			     i_size_read(inode) - 1, &cached_state, GFP_NOFS);
	goto out;
}

int btrfs_write_out_cache(struct btrfs_root *root,
			  struct btrfs_trans_handle *trans,
			  struct btrfs_block_group_cache *block_group,
			  struct btrfs_path *path)
{
	struct btrfs_free_space_ctl *ctl = block_group->free_space_ctl;
	struct inode *inode;
	int ret = 0;

	root = root->fs_info->tree_root;

	spin_lock(&block_group->lock);
	if (block_group->disk_cache_state < BTRFS_DC_SETUP) {
		spin_unlock(&block_group->lock);
		return 0;
	}
	spin_unlock(&block_group->lock);

	inode = lookup_free_space_inode(root, block_group, path);
	if (IS_ERR(inode))
		return 0;

	ret = __btrfs_write_out_cache(root, inode, ctl, block_group, trans,
				      path, block_group->key.objectid);
	if (ret) {
		spin_lock(&block_group->lock);
		block_group->disk_cache_state = BTRFS_DC_ERROR;
		spin_unlock(&block_group->lock);
		ret = 0;
#ifdef DEBUG
		btrfs_err(root->fs_info,
			"failed to write free space cache for block group %llu",
			block_group->key.objectid);
#endif
	}

	iput(inode);
	return ret;
}

static inline unsigned long offset_to_bit(u64 bitmap_start, u32 unit,
					  u64 offset)
{
	BUG_ON(offset < bitmap_start);
	offset -= bitmap_start;
	return (unsigned long)(div_u64(offset, unit));
}

static inline unsigned long bytes_to_bits(u64 bytes, u32 unit)
{
	return (unsigned long)(div_u64(bytes, unit));
}

static inline u64 offset_to_bitmap(struct btrfs_free_space_ctl *ctl,
				   u64 offset)
{
	u64 bitmap_start;
	u64 bytes_per_bitmap;

	bytes_per_bitmap = BITS_PER_BITMAP * ctl->unit;
	bitmap_start = offset - ctl->start;
	bitmap_start = div64_u64(bitmap_start, bytes_per_bitmap);
	bitmap_start *= bytes_per_bitmap;
	bitmap_start += ctl->start;

	return bitmap_start;
}

static int tree_insert_offset(struct rb_root *root, u64 offset,
			      struct rb_node *node, int bitmap)
{
	struct rb_node **p = &root->rb_node;
	struct rb_node *parent = NULL;
	struct btrfs_free_space *info;

	while (*p) {
		parent = *p;
		info = rb_entry(parent, struct btrfs_free_space, offset_index);

		if (offset < info->offset) {
			p = &(*p)->rb_left;
		} else if (offset > info->offset) {
			p = &(*p)->rb_right;
		} else {
			/*
			 * we could have a bitmap entry and an extent entry
			 * share the same offset.  If this is the case, we want
			 * the extent entry to always be found first if we do a
			 * linear search through the tree, since we want to have
			 * the quickest allocation time, and allocating from an
			 * extent is faster than allocating from a bitmap.  So
			 * if we're inserting a bitmap and we find an entry at
			 * this offset, we want to go right, or after this entry
			 * logically.  If we are inserting an extent and we've
			 * found a bitmap, we want to go left, or before
			 * logically.
			 */
			if (bitmap) {
				if (info->bitmap) {
					WARN_ON_ONCE(1);
					return -EEXIST;
				}
				p = &(*p)->rb_right;
			} else {
				if (!info->bitmap) {
					WARN_ON_ONCE(1);
					return -EEXIST;
				}
				p = &(*p)->rb_left;
			}
		}
	}

	rb_link_node(node, parent, p);
	rb_insert_color(node, root);

	return 0;
}

/*
 * searches the tree for the given offset.
 *
 * fuzzy - If this is set, then we are trying to make an allocation, and we just
 * want a section that has at least bytes size and comes at or after the given
 * offset.
 */
static struct btrfs_free_space *
tree_search_offset(struct btrfs_free_space_ctl *ctl,
		   u64 offset, int bitmap_only, int fuzzy)
{
	struct rb_node *n = ctl->free_space_offset.rb_node;
	struct btrfs_free_space *entry, *prev = NULL;

	/* find entry that is closest to the 'offset' */
	while (1) {
		if (!n) {
			entry = NULL;
			break;
		}

		entry = rb_entry(n, struct btrfs_free_space, offset_index);
		prev = entry;

		if (offset < entry->offset)
			n = n->rb_left;
		else if (offset > entry->offset)
			n = n->rb_right;
		else
			break;
	}

	if (bitmap_only) {
		if (!entry)
			return NULL;
		if (entry->bitmap)
			return entry;

		/*
		 * bitmap entry and extent entry may share same offset,
		 * in that case, bitmap entry comes after extent entry.
		 */
		n = rb_next(n);
		if (!n)
			return NULL;
		entry = rb_entry(n, struct btrfs_free_space, offset_index);
		if (entry->offset != offset)
			return NULL;

		WARN_ON(!entry->bitmap);
		return entry;
	} else if (entry) {
		if (entry->bitmap) {
			/*
			 * if previous extent entry covers the offset,
			 * we should return it instead of the bitmap entry
			 */
			n = rb_prev(&entry->offset_index);
			if (n) {
				prev = rb_entry(n, struct btrfs_free_space,
						offset_index);
				if (!prev->bitmap &&
				    prev->offset + prev->bytes > offset)
					entry = prev;
			}
		}
		return entry;
	}

	if (!prev)
		return NULL;

	/* find last entry before the 'offset' */
	entry = prev;
	if (entry->offset > offset) {
		n = rb_prev(&entry->offset_index);
		if (n) {
			entry = rb_entry(n, struct btrfs_free_space,
					offset_index);
			BUG_ON(entry->offset > offset);
		} else {
			if (fuzzy)
				return entry;
			else
				return NULL;
		}
	}

	if (entry->bitmap) {
		n = rb_prev(&entry->offset_index);
		if (n) {
			prev = rb_entry(n, struct btrfs_free_space,
					offset_index);
			if (!prev->bitmap &&
			    prev->offset + prev->bytes > offset)
				return prev;
		}
		if (entry->offset + BITS_PER_BITMAP * ctl->unit > offset)
			return entry;
	} else if (entry->offset + entry->bytes > offset)
		return entry;

	if (!fuzzy)
		return NULL;

	while (1) {
		if (entry->bitmap) {
			if (entry->offset + BITS_PER_BITMAP *
			    ctl->unit > offset)
				break;
		} else {
			if (entry->offset + entry->bytes > offset)
				break;
		}

		n = rb_next(&entry->offset_index);
		if (!n)
			return NULL;
		entry = rb_entry(n, struct btrfs_free_space, offset_index);
	}
	return entry;
}

static inline void
__unlink_free_space(struct btrfs_free_space_ctl *ctl,
		    struct btrfs_free_space *info)
{
	rb_erase(&info->offset_index, &ctl->free_space_offset);
	ctl->free_extents--;
}

static void unlink_free_space(struct btrfs_free_space_ctl *ctl,
			      struct btrfs_free_space *info)
{
	__unlink_free_space(ctl, info);
	ctl->free_space -= info->bytes;
}

static int link_free_space(struct btrfs_free_space_ctl *ctl,
			   struct btrfs_free_space *info)
{
	int ret = 0;

	BUG_ON(!info->bitmap && !info->bytes);
	ret = tree_insert_offset(&ctl->free_space_offset, info->offset,
				 &info->offset_index, (info->bitmap != NULL));
	if (ret)
		return ret;

	ctl->free_space += info->bytes;
	ctl->free_extents++;
	return ret;
}

static void recalculate_thresholds(struct btrfs_free_space_ctl *ctl)
{
	struct btrfs_block_group_cache *block_group = ctl->private;
	u64 max_bytes;
	u64 bitmap_bytes;
	u64 extent_bytes;
	u64 size = block_group->key.offset;
	u64 bytes_per_bg = BITS_PER_BITMAP * ctl->unit;
	int max_bitmaps = div64_u64(size + bytes_per_bg - 1, bytes_per_bg);

	max_bitmaps = max(max_bitmaps, 1);

	BUG_ON(ctl->total_bitmaps > max_bitmaps);

	/*
	 * The goal is to keep the total amount of memory used per 1gb of space
	 * at or below 32k, so we need to adjust how much memory we allow to be
	 * used by extent based free space tracking
	 */
	if (size < 1024 * 1024 * 1024)
		max_bytes = MAX_CACHE_BYTES_PER_GIG;
	else
		max_bytes = MAX_CACHE_BYTES_PER_GIG *
			div64_u64(size, 1024 * 1024 * 1024);

	/*
	 * we want to account for 1 more bitmap than what we have so we can make
	 * sure we don't go over our overall goal of MAX_CACHE_BYTES_PER_GIG as
	 * we add more bitmaps.
	 */
	bitmap_bytes = (ctl->total_bitmaps + 1) * PAGE_CACHE_SIZE;

	if (bitmap_bytes >= max_bytes) {
		ctl->extents_thresh = 0;
		return;
	}

	/*
	 * we want the extent entry threshold to always be at most 1/2 the maxw
	 * bytes we can have, or whatever is less than that.
	 */
	extent_bytes = max_bytes - bitmap_bytes;
	extent_bytes = min_t(u64, extent_bytes, div64_u64(max_bytes, 2));

	ctl->extents_thresh =
		div64_u64(extent_bytes, (sizeof(struct btrfs_free_space)));
}

static inline void __bitmap_clear_bits(struct btrfs_free_space_ctl *ctl,
				       struct btrfs_free_space *info,
				       u64 offset, u64 bytes)
{
	unsigned long start, count;

	start = offset_to_bit(info->offset, ctl->unit, offset);
	count = bytes_to_bits(bytes, ctl->unit);
	BUG_ON(start + count > BITS_PER_BITMAP);

	bitmap_clear(info->bitmap, start, count);

	info->bytes -= bytes;
}

static void bitmap_clear_bits(struct btrfs_free_space_ctl *ctl,
			      struct btrfs_free_space *info, u64 offset,
			      u64 bytes)
{
	__bitmap_clear_bits(ctl, info, offset, bytes);
	ctl->free_space -= bytes;
}

static void bitmap_set_bits(struct btrfs_free_space_ctl *ctl,
			    struct btrfs_free_space *info, u64 offset,
			    u64 bytes)
{
	unsigned long start, count;

	start = offset_to_bit(info->offset, ctl->unit, offset);
	count = bytes_to_bits(bytes, ctl->unit);
	BUG_ON(start + count > BITS_PER_BITMAP);

	bitmap_set(info->bitmap, start, count);

	info->bytes += bytes;
	ctl->free_space += bytes;
}

static int search_bitmap(struct btrfs_free_space_ctl *ctl,
			 struct btrfs_free_space *bitmap_info, u64 *offset,
			 u64 *bytes)
{
	unsigned long found_bits = 0;
	unsigned long bits, i;
	unsigned long next_zero;

	i = offset_to_bit(bitmap_info->offset, ctl->unit,
			  max_t(u64, *offset, bitmap_info->offset));
	bits = bytes_to_bits(*bytes, ctl->unit);

	for_each_set_bit_from(i, bitmap_info->bitmap, BITS_PER_BITMAP) {
		next_zero = find_next_zero_bit(bitmap_info->bitmap,
					       BITS_PER_BITMAP, i);
		if ((next_zero - i) >= bits) {
			found_bits = next_zero - i;
			break;
		}
		i = next_zero;
	}

	if (found_bits) {
		*offset = (u64)(i * ctl->unit) + bitmap_info->offset;
		*bytes = (u64)(found_bits) * ctl->unit;
		return 0;
	}

	return -1;
}

static struct btrfs_free_space *
find_free_space(struct btrfs_free_space_ctl *ctl, u64 *offset, u64 *bytes,
		unsigned long align)
{
	struct btrfs_free_space *entry;
	struct rb_node *node;
	u64 ctl_off;
	u64 tmp;
	u64 align_off;
	int ret;

	if (!ctl->free_space_offset.rb_node)
		return NULL;

	entry = tree_search_offset(ctl, offset_to_bitmap(ctl, *offset), 0, 1);
	if (!entry)
		return NULL;

	for (node = &entry->offset_index; node; node = rb_next(node)) {
		entry = rb_entry(node, struct btrfs_free_space, offset_index);
		if (entry->bytes < *bytes)
			continue;

		/* make sure the space returned is big enough
		 * to match our requested alignment
		 */
		if (*bytes >= align) {
			ctl_off = entry->offset - ctl->start;
			tmp = ctl_off + align - 1;;
			do_div(tmp, align);
			tmp = tmp * align + ctl->start;
			align_off = tmp - entry->offset;
		} else {
			align_off = 0;
			tmp = entry->offset;
		}

		if (entry->bytes < *bytes + align_off)
			continue;

		if (entry->bitmap) {
			ret = search_bitmap(ctl, entry, &tmp, bytes);
			if (!ret) {
				*offset = tmp;
				return entry;
			}
			continue;
		}

		*offset = tmp;
		*bytes = entry->bytes - align_off;
		return entry;
	}

	return NULL;
}

static void add_new_bitmap(struct btrfs_free_space_ctl *ctl,
			   struct btrfs_free_space *info, u64 offset)
{
	info->offset = offset_to_bitmap(ctl, offset);
	info->bytes = 0;
	INIT_LIST_HEAD(&info->list);
	link_free_space(ctl, info);
	ctl->total_bitmaps++;

	ctl->op->recalc_thresholds(ctl);
}

static void free_bitmap(struct btrfs_free_space_ctl *ctl,
			struct btrfs_free_space *bitmap_info)
{
	unlink_free_space(ctl, bitmap_info);
	kfree(bitmap_info->bitmap);
	kmem_cache_free(btrfs_free_space_cachep, bitmap_info);
	ctl->total_bitmaps--;
	ctl->op->recalc_thresholds(ctl);
}

static noinline int remove_from_bitmap(struct btrfs_free_space_ctl *ctl,
			      struct btrfs_free_space *bitmap_info,
			      u64 *offset, u64 *bytes)
{
	u64 end;
	u64 search_start, search_bytes;
	int ret;

again:
	end = bitmap_info->offset + (u64)(BITS_PER_BITMAP * ctl->unit) - 1;

	/*
	 * We need to search for bits in this bitmap.  We could only cover some
	 * of the extent in this bitmap thanks to how we add space, so we need
	 * to search for as much as it as we can and clear that amount, and then
	 * go searching for the next bit.
	 */
	search_start = *offset;
	search_bytes = ctl->unit;
	search_bytes = min(search_bytes, end - search_start + 1);
	ret = search_bitmap(ctl, bitmap_info, &search_start, &search_bytes);
	if (ret < 0 || search_start != *offset)
		return -EINVAL;

	/* We may have found more bits than what we need */
	search_bytes = min(search_bytes, *bytes);

	/* Cannot clear past the end of the bitmap */
	search_bytes = min(search_bytes, end - search_start + 1);

	bitmap_clear_bits(ctl, bitmap_info, search_start, search_bytes);
	*offset += search_bytes;
	*bytes -= search_bytes;

	if (*bytes) {
		struct rb_node *next = rb_next(&bitmap_info->offset_index);
		if (!bitmap_info->bytes)
			free_bitmap(ctl, bitmap_info);

		/*
		 * no entry after this bitmap, but we still have bytes to
		 * remove, so something has gone wrong.
		 */
		if (!next)
			return -EINVAL;

		bitmap_info = rb_entry(next, struct btrfs_free_space,
				       offset_index);

		/*
		 * if the next entry isn't a bitmap we need to return to let the
		 * extent stuff do its work.
		 */
		if (!bitmap_info->bitmap)
			return -EAGAIN;

		/*
		 * Ok the next item is a bitmap, but it may not actually hold
		 * the information for the rest of this free space stuff, so
		 * look for it, and if we don't find it return so we can try
		 * everything over again.
		 */
		search_start = *offset;
		search_bytes = ctl->unit;
		ret = search_bitmap(ctl, bitmap_info, &search_start,
				    &search_bytes);
		if (ret < 0 || search_start != *offset)
			return -EAGAIN;

		goto again;
	} else if (!bitmap_info->bytes)
		free_bitmap(ctl, bitmap_info);

	return 0;
}

static u64 add_bytes_to_bitmap(struct btrfs_free_space_ctl *ctl,
			       struct btrfs_free_space *info, u64 offset,
			       u64 bytes)
{
	u64 bytes_to_set = 0;
	u64 end;

	end = info->offset + (u64)(BITS_PER_BITMAP * ctl->unit);

	bytes_to_set = min(end - offset, bytes);

	bitmap_set_bits(ctl, info, offset, bytes_to_set);

	return bytes_to_set;

}

static bool use_bitmap(struct btrfs_free_space_ctl *ctl,
		      struct btrfs_free_space *info)
{
	struct btrfs_block_group_cache *block_group = ctl->private;

	/*
	 * If we are below the extents threshold then we can add this as an
	 * extent, and don't have to deal with the bitmap
	 */
	if (ctl->free_extents < ctl->extents_thresh) {
		/*
		 * If this block group has some small extents we don't want to
		 * use up all of our free slots in the cache with them, we want
		 * to reserve them to larger extents, however if we have plent
		 * of cache left then go ahead an dadd them, no sense in adding
		 * the overhead of a bitmap if we don't have to.
		 */
		if (info->bytes <= block_group->sectorsize * 4) {
			if (ctl->free_extents * 2 <= ctl->extents_thresh)
				return false;
		} else {
			return false;
		}
	}

	/*
	 * The original block groups from mkfs can be really small, like 8
	 * megabytes, so don't bother with a bitmap for those entries.  However
	 * some block groups can be smaller than what a bitmap would cover but
	 * are still large enough that they could overflow the 32k memory limit,
	 * so allow those block groups to still be allowed to have a bitmap
	 * entry.
	 */
	if (((BITS_PER_BITMAP * ctl->unit) >> 1) > block_group->key.offset)
		return false;

	return true;
}

static struct btrfs_free_space_op free_space_op = {
	.recalc_thresholds	= recalculate_thresholds,
	.use_bitmap		= use_bitmap,
};

static int insert_into_bitmap(struct btrfs_free_space_ctl *ctl,
			      struct btrfs_free_space *info)
{
	struct btrfs_free_space *bitmap_info;
	struct btrfs_block_group_cache *block_group = NULL;
	int added = 0;
	u64 bytes, offset, bytes_added;
	int ret;

	bytes = info->bytes;
	offset = info->offset;

	if (!ctl->op->use_bitmap(ctl, info))
		return 0;

	if (ctl->op == &free_space_op)
		block_group = ctl->private;
again:
	/*
	 * Since we link bitmaps right into the cluster we need to see if we
	 * have a cluster here, and if so and it has our bitmap we need to add
	 * the free space to that bitmap.
	 */
	if (block_group && !list_empty(&block_group->cluster_list)) {
		struct btrfs_free_cluster *cluster;
		struct rb_node *node;
		struct btrfs_free_space *entry;

		cluster = list_entry(block_group->cluster_list.next,
				     struct btrfs_free_cluster,
				     block_group_list);
		spin_lock(&cluster->lock);
		node = rb_first(&cluster->root);
		if (!node) {
			spin_unlock(&cluster->lock);
			goto no_cluster_bitmap;
		}

		entry = rb_entry(node, struct btrfs_free_space, offset_index);
		if (!entry->bitmap) {
			spin_unlock(&cluster->lock);
			goto no_cluster_bitmap;
		}

		if (entry->offset == offset_to_bitmap(ctl, offset)) {
			bytes_added = add_bytes_to_bitmap(ctl, entry,
							  offset, bytes);
			bytes -= bytes_added;
			offset += bytes_added;
		}
		spin_unlock(&cluster->lock);
		if (!bytes) {
			ret = 1;
			goto out;
		}
	}

no_cluster_bitmap:
	bitmap_info = tree_search_offset(ctl, offset_to_bitmap(ctl, offset),
					 1, 0);
	if (!bitmap_info) {
		BUG_ON(added);
		goto new_bitmap;
	}

	bytes_added = add_bytes_to_bitmap(ctl, bitmap_info, offset, bytes);
	bytes -= bytes_added;
	offset += bytes_added;
	added = 0;

	if (!bytes) {
		ret = 1;
		goto out;
	} else
		goto again;

new_bitmap:
	if (info && info->bitmap) {
		add_new_bitmap(ctl, info, offset);
		added = 1;
		info = NULL;
		goto again;
	} else {
		spin_unlock(&ctl->tree_lock);

		/* no pre-allocated info, allocate a new one */
		if (!info) {
			info = kmem_cache_zalloc(btrfs_free_space_cachep,
						 GFP_NOFS);
			if (!info) {
				spin_lock(&ctl->tree_lock);
				ret = -ENOMEM;
				goto out;
			}
		}

		/* allocate the bitmap */
		info->bitmap = kzalloc(PAGE_CACHE_SIZE, GFP_NOFS);
		spin_lock(&ctl->tree_lock);
		if (!info->bitmap) {
			ret = -ENOMEM;
			goto out;
		}
		goto again;
	}

out:
	if (info) {
		if (info->bitmap)
			kfree(info->bitmap);
		kmem_cache_free(btrfs_free_space_cachep, info);
	}

	return ret;
}

static bool try_merge_free_space(struct btrfs_free_space_ctl *ctl,
			  struct btrfs_free_space *info, bool update_stat)
{
	struct btrfs_free_space *left_info;
	struct btrfs_free_space *right_info;
	bool merged = false;
	u64 offset = info->offset;
	u64 bytes = info->bytes;

	/*
	 * first we want to see if there is free space adjacent to the range we
	 * are adding, if there is remove that struct and add a new one to
	 * cover the entire range
	 */
	right_info = tree_search_offset(ctl, offset + bytes, 0, 0);
	if (right_info && rb_prev(&right_info->offset_index))
		left_info = rb_entry(rb_prev(&right_info->offset_index),
				     struct btrfs_free_space, offset_index);
	else
		left_info = tree_search_offset(ctl, offset - 1, 0, 0);

	if (right_info && !right_info->bitmap) {
		if (update_stat)
			unlink_free_space(ctl, right_info);
		else
			__unlink_free_space(ctl, right_info);
		info->bytes += right_info->bytes;
		kmem_cache_free(btrfs_free_space_cachep, right_info);
		merged = true;
	}

	if (left_info && !left_info->bitmap &&
	    left_info->offset + left_info->bytes == offset) {
		if (update_stat)
			unlink_free_space(ctl, left_info);
		else
			__unlink_free_space(ctl, left_info);
		info->offset = left_info->offset;
		info->bytes += left_info->bytes;
		kmem_cache_free(btrfs_free_space_cachep, left_info);
		merged = true;
	}

	return merged;
}

int __btrfs_add_free_space(struct btrfs_free_space_ctl *ctl,
			   u64 offset, u64 bytes)
{
	struct btrfs_free_space *info;
	int ret = 0;

	info = kmem_cache_zalloc(btrfs_free_space_cachep, GFP_NOFS);
	if (!info)
		return -ENOMEM;

	info->offset = offset;
	info->bytes = bytes;

	spin_lock(&ctl->tree_lock);

	if (try_merge_free_space(ctl, info, true))
		goto link;

	/*
	 * There was no extent directly to the left or right of this new
	 * extent then we know we're going to have to allocate a new extent, so
	 * before we do that see if we need to drop this into a bitmap
	 */
	ret = insert_into_bitmap(ctl, info);
	if (ret < 0) {
		goto out;
	} else if (ret) {
		ret = 0;
		goto out;
	}
link:
	ret = link_free_space(ctl, info);
	if (ret)
		kmem_cache_free(btrfs_free_space_cachep, info);
out:
	spin_unlock(&ctl->tree_lock);

	if (ret) {
		printk(KERN_CRIT "btrfs: unable to add free space :%d\n", ret);
		BUG_ON(ret == -EEXIST);
	}

	return ret;
}

int btrfs_remove_free_space(struct btrfs_block_group_cache *block_group,
			    u64 offset, u64 bytes)
{
	struct btrfs_free_space_ctl *ctl = block_group->free_space_ctl;
	struct btrfs_free_space *info;
	int ret;
	bool re_search = false;

	spin_lock(&ctl->tree_lock);

again:
	ret = 0;
	if (!bytes)
		goto out_lock;

	info = tree_search_offset(ctl, offset, 0, 0);
	if (!info) {
		/*
		 * oops didn't find an extent that matched the space we wanted
		 * to remove, look for a bitmap instead
		 */
		info = tree_search_offset(ctl, offset_to_bitmap(ctl, offset),
					  1, 0);
		if (!info) {
			/*
			 * If we found a partial bit of our free space in a
			 * bitmap but then couldn't find the other part this may
			 * be a problem, so WARN about it.
			 */
			WARN_ON(re_search);
			goto out_lock;
		}
	}

	re_search = false;
	if (!info->bitmap) {
		unlink_free_space(ctl, info);
		if (offset == info->offset) {
			u64 to_free = min(bytes, info->bytes);

			info->bytes -= to_free;
			info->offset += to_free;
			if (info->bytes) {
				ret = link_free_space(ctl, info);
				WARN_ON(ret);
			} else {
				kmem_cache_free(btrfs_free_space_cachep, info);
			}

			offset += to_free;
			bytes -= to_free;
			goto again;
		} else {
			u64 old_end = info->bytes + info->offset;

			info->bytes = offset - info->offset;
			ret = link_free_space(ctl, info);
			WARN_ON(ret);
			if (ret)
				goto out_lock;

			/* Not enough bytes in this entry to satisfy us */
			if (old_end < offset + bytes) {
				bytes -= old_end - offset;
				offset = old_end;
				goto again;
			} else if (old_end == offset + bytes) {
				/* all done */
				goto out_lock;
			}
			spin_unlock(&ctl->tree_lock);

			ret = btrfs_add_free_space(block_group, offset + bytes,
						   old_end - (offset + bytes));
			WARN_ON(ret);
			goto out;
		}
	}

	ret = remove_from_bitmap(ctl, info, &offset, &bytes);
	if (ret == -EAGAIN) {
		re_search = true;
		goto again;
	}
out_lock:
	spin_unlock(&ctl->tree_lock);
out:
	return ret;
}

void btrfs_dump_free_space(struct btrfs_block_group_cache *block_group,
			   u64 bytes)
{
	struct btrfs_free_space_ctl *ctl = block_group->free_space_ctl;
	struct btrfs_free_space *info;
	struct rb_node *n;
	int count = 0;

	for (n = rb_first(&ctl->free_space_offset); n; n = rb_next(n)) {
		info = rb_entry(n, struct btrfs_free_space, offset_index);
		if (info->bytes >= bytes && !block_group->ro)
			count++;
		printk(KERN_CRIT "entry offset %llu, bytes %llu, bitmap %s\n",
		       (unsigned long long)info->offset,
		       (unsigned long long)info->bytes,
		       (info->bitmap) ? "yes" : "no");
	}
	printk(KERN_INFO "block group has cluster?: %s\n",
	       list_empty(&block_group->cluster_list) ? "no" : "yes");
	printk(KERN_INFO "%d blocks of free space at or bigger than bytes is"
	       "\n", count);
}

void btrfs_init_free_space_ctl(struct btrfs_block_group_cache *block_group)
{
	struct btrfs_free_space_ctl *ctl = block_group->free_space_ctl;

	spin_lock_init(&ctl->tree_lock);
	ctl->unit = block_group->sectorsize;
	ctl->start = block_group->key.objectid;
	ctl->private = block_group;
	ctl->op = &free_space_op;

	/*
	 * we only want to have 32k of ram per block group for keeping
	 * track of free space, and if we pass 1/2 of that we want to
	 * start converting things over to using bitmaps
	 */
	ctl->extents_thresh = ((1024 * 32) / 2) /
				sizeof(struct btrfs_free_space);
}

/*
 * for a given cluster, put all of its extents back into the free
 * space cache.  If the block group passed doesn't match the block group
 * pointed to by the cluster, someone else raced in and freed the
 * cluster already.  In that case, we just return without changing anything
 */
static int
__btrfs_return_cluster_to_free_space(
			     struct btrfs_block_group_cache *block_group,
			     struct btrfs_free_cluster *cluster)
{
	struct btrfs_free_space_ctl *ctl = block_group->free_space_ctl;
	struct btrfs_free_space *entry;
	struct rb_node *node;

	spin_lock(&cluster->lock);
	if (cluster->block_group != block_group)
		goto out;

	cluster->block_group = NULL;
	cluster->window_start = 0;
	list_del_init(&cluster->block_group_list);

	node = rb_first(&cluster->root);
	while (node) {
		bool bitmap;

		entry = rb_entry(node, struct btrfs_free_space, offset_index);
		node = rb_next(&entry->offset_index);
		rb_erase(&entry->offset_index, &cluster->root);

		bitmap = (entry->bitmap != NULL);
		if (!bitmap)
			try_merge_free_space(ctl, entry, false);
		tree_insert_offset(&ctl->free_space_offset,
				   entry->offset, &entry->offset_index, bitmap);
	}
	cluster->root = RB_ROOT;

out:
	spin_unlock(&cluster->lock);
	btrfs_put_block_group(block_group);
	return 0;
}

static void __btrfs_remove_free_space_cache_locked(
				struct btrfs_free_space_ctl *ctl)
{
	struct btrfs_free_space *info;
	struct rb_node *node;

	while ((node = rb_last(&ctl->free_space_offset)) != NULL) {
		info = rb_entry(node, struct btrfs_free_space, offset_index);
		if (!info->bitmap) {
			unlink_free_space(ctl, info);
			kmem_cache_free(btrfs_free_space_cachep, info);
		} else {
			free_bitmap(ctl, info);
		}
		if (need_resched()) {
			spin_unlock(&ctl->tree_lock);
			cond_resched();
			spin_lock(&ctl->tree_lock);
		}
	}
}

void __btrfs_remove_free_space_cache(struct btrfs_free_space_ctl *ctl)
{
	spin_lock(&ctl->tree_lock);
	__btrfs_remove_free_space_cache_locked(ctl);
	spin_unlock(&ctl->tree_lock);
}

void btrfs_remove_free_space_cache(struct btrfs_block_group_cache *block_group)
{
	struct btrfs_free_space_ctl *ctl = block_group->free_space_ctl;
	struct btrfs_free_cluster *cluster;
	struct list_head *head;

	spin_lock(&ctl->tree_lock);
	while ((head = block_group->cluster_list.next) !=
	       &block_group->cluster_list) {
		cluster = list_entry(head, struct btrfs_free_cluster,
				     block_group_list);

		WARN_ON(cluster->block_group != block_group);
		__btrfs_return_cluster_to_free_space(block_group, cluster);
		if (need_resched()) {
			spin_unlock(&ctl->tree_lock);
			cond_resched();
			spin_lock(&ctl->tree_lock);
		}
	}
	__btrfs_remove_free_space_cache_locked(ctl);
	spin_unlock(&ctl->tree_lock);

}

u64 btrfs_find_space_for_alloc(struct btrfs_block_group_cache *block_group,
			       u64 offset, u64 bytes, u64 empty_size)
{
	struct btrfs_free_space_ctl *ctl = block_group->free_space_ctl;
	struct btrfs_free_space *entry = NULL;
	u64 bytes_search = bytes + empty_size;
	u64 ret = 0;
	u64 align_gap = 0;
	u64 align_gap_len = 0;

	spin_lock(&ctl->tree_lock);
	entry = find_free_space(ctl, &offset, &bytes_search,
				block_group->full_stripe_len);
	if (!entry)
		goto out;

	ret = offset;
	if (entry->bitmap) {
		bitmap_clear_bits(ctl, entry, offset, bytes);
		if (!entry->bytes)
			free_bitmap(ctl, entry);
	} else {

		unlink_free_space(ctl, entry);
		align_gap_len = offset - entry->offset;
		align_gap = entry->offset;

		entry->offset = offset + bytes;
		WARN_ON(entry->bytes < bytes + align_gap_len);

		entry->bytes -= bytes + align_gap_len;
		if (!entry->bytes)
			kmem_cache_free(btrfs_free_space_cachep, entry);
		else
			link_free_space(ctl, entry);
	}

out:
	spin_unlock(&ctl->tree_lock);

	if (align_gap_len)
		__btrfs_add_free_space(ctl, align_gap, align_gap_len);
	return ret;
}

/*
 * given a cluster, put all of its extents back into the free space
 * cache.  If a block group is passed, this function will only free
 * a cluster that belongs to the passed block group.
 *
 * Otherwise, it'll get a reference on the block group pointed to by the
 * cluster and remove the cluster from it.
 */
int btrfs_return_cluster_to_free_space(
			       struct btrfs_block_group_cache *block_group,
			       struct btrfs_free_cluster *cluster)
{
	struct btrfs_free_space_ctl *ctl;
	int ret;

	/* first, get a safe pointer to the block group */
	spin_lock(&cluster->lock);
	if (!block_group) {
		block_group = cluster->block_group;
		if (!block_group) {
			spin_unlock(&cluster->lock);
			return 0;
		}
	} else if (cluster->block_group != block_group) {
		/* someone else has already freed it don't redo their work */
		spin_unlock(&cluster->lock);
		return 0;
	}
	atomic_inc(&block_group->count);
	spin_unlock(&cluster->lock);

	ctl = block_group->free_space_ctl;

	/* now return any extents the cluster had on it */
	spin_lock(&ctl->tree_lock);
	ret = __btrfs_return_cluster_to_free_space(block_group, cluster);
	spin_unlock(&ctl->tree_lock);

	/* finally drop our ref */
	btrfs_put_block_group(block_group);
	return ret;
}

static u64 btrfs_alloc_from_bitmap(struct btrfs_block_group_cache *block_group,
				   struct btrfs_free_cluster *cluster,
				   struct btrfs_free_space *entry,
				   u64 bytes, u64 min_start)
{
	struct btrfs_free_space_ctl *ctl = block_group->free_space_ctl;
	int err;
	u64 search_start = cluster->window_start;
	u64 search_bytes = bytes;
	u64 ret = 0;

	search_start = min_start;
	search_bytes = bytes;

	err = search_bitmap(ctl, entry, &search_start, &search_bytes);
	if (err)
		return 0;

	ret = search_start;
	__bitmap_clear_bits(ctl, entry, ret, bytes);

	return ret;
}

/*
 * given a cluster, try to allocate 'bytes' from it, returns 0
 * if it couldn't find anything suitably large, or a logical disk offset
 * if things worked out
 */
u64 btrfs_alloc_from_cluster(struct btrfs_block_group_cache *block_group,
			     struct btrfs_free_cluster *cluster, u64 bytes,
			     u64 min_start)
{
	struct btrfs_free_space_ctl *ctl = block_group->free_space_ctl;
	struct btrfs_free_space *entry = NULL;
	struct rb_node *node;
	u64 ret = 0;

	spin_lock(&cluster->lock);
	if (bytes > cluster->max_size)
		goto out;

	if (cluster->block_group != block_group)
		goto out;

	node = rb_first(&cluster->root);
	if (!node)
		goto out;

	entry = rb_entry(node, struct btrfs_free_space, offset_index);
	while(1) {
		if (entry->bytes < bytes ||
		    (!entry->bitmap && entry->offset < min_start)) {
			node = rb_next(&entry->offset_index);
			if (!node)
				break;
			entry = rb_entry(node, struct btrfs_free_space,
					 offset_index);
			continue;
		}

		if (entry->bitmap) {
			ret = btrfs_alloc_from_bitmap(block_group,
						      cluster, entry, bytes,
						      cluster->window_start);
			if (ret == 0) {
				node = rb_next(&entry->offset_index);
				if (!node)
					break;
				entry = rb_entry(node, struct btrfs_free_space,
						 offset_index);
				continue;
			}
			cluster->window_start += bytes;
		} else {
			ret = entry->offset;

			entry->offset += bytes;
			entry->bytes -= bytes;
		}

		if (entry->bytes == 0)
			rb_erase(&entry->offset_index, &cluster->root);
		break;
	}
out:
	spin_unlock(&cluster->lock);

	if (!ret)
		return 0;

	spin_lock(&ctl->tree_lock);

	ctl->free_space -= bytes;
	if (entry->bytes == 0) {
		ctl->free_extents--;
		if (entry->bitmap) {
			kfree(entry->bitmap);
			ctl->total_bitmaps--;
			ctl->op->recalc_thresholds(ctl);
		}
		kmem_cache_free(btrfs_free_space_cachep, entry);
	}

	spin_unlock(&ctl->tree_lock);

	return ret;
}

static int btrfs_bitmap_cluster(struct btrfs_block_group_cache *block_group,
				struct btrfs_free_space *entry,
				struct btrfs_free_cluster *cluster,
				u64 offset, u64 bytes,
				u64 cont1_bytes, u64 min_bytes)
{
	struct btrfs_free_space_ctl *ctl = block_group->free_space_ctl;
	unsigned long next_zero;
	unsigned long i;
	unsigned long want_bits;
	unsigned long min_bits;
	unsigned long found_bits;
	unsigned long start = 0;
	unsigned long total_found = 0;
	int ret;

	i = offset_to_bit(entry->offset, ctl->unit,
			  max_t(u64, offset, entry->offset));
	want_bits = bytes_to_bits(bytes, ctl->unit);
	min_bits = bytes_to_bits(min_bytes, ctl->unit);

again:
	found_bits = 0;
	for_each_set_bit_from(i, entry->bitmap, BITS_PER_BITMAP) {
		next_zero = find_next_zero_bit(entry->bitmap,
					       BITS_PER_BITMAP, i);
		if (next_zero - i >= min_bits) {
			found_bits = next_zero - i;
			break;
		}
		i = next_zero;
	}

	if (!found_bits)
		return -ENOSPC;

	if (!total_found) {
		start = i;
		cluster->max_size = 0;
	}

	total_found += found_bits;

	if (cluster->max_size < found_bits * ctl->unit)
		cluster->max_size = found_bits * ctl->unit;

	if (total_found < want_bits || cluster->max_size < cont1_bytes) {
		i = next_zero + 1;
		goto again;
	}

	cluster->window_start = start * ctl->unit + entry->offset;
	rb_erase(&entry->offset_index, &ctl->free_space_offset);
	ret = tree_insert_offset(&cluster->root, entry->offset,
				 &entry->offset_index, 1);
	BUG_ON(ret); /* -EEXIST; Logic error */

	trace_btrfs_setup_cluster(block_group, cluster,
				  total_found * ctl->unit, 1);
	return 0;
}

/*
 * This searches the block group for just extents to fill the cluster with.
 * Try to find a cluster with at least bytes total bytes, at least one
 * extent of cont1_bytes, and other clusters of at least min_bytes.
 */
static noinline int
setup_cluster_no_bitmap(struct btrfs_block_group_cache *block_group,
			struct btrfs_free_cluster *cluster,
			struct list_head *bitmaps, u64 offset, u64 bytes,
			u64 cont1_bytes, u64 min_bytes)
{
	struct btrfs_free_space_ctl *ctl = block_group->free_space_ctl;
	struct btrfs_free_space *first = NULL;
	struct btrfs_free_space *entry = NULL;
	struct btrfs_free_space *last;
	struct rb_node *node;
	u64 window_start;
	u64 window_free;
	u64 max_extent;
	u64 total_size = 0;

	entry = tree_search_offset(ctl, offset, 0, 1);
	if (!entry)
		return -ENOSPC;

	/*
	 * We don't want bitmaps, so just move along until we find a normal
	 * extent entry.
	 */
	while (entry->bitmap || entry->bytes < min_bytes) {
		if (entry->bitmap && list_empty(&entry->list))
			list_add_tail(&entry->list, bitmaps);
		node = rb_next(&entry->offset_index);
		if (!node)
			return -ENOSPC;
		entry = rb_entry(node, struct btrfs_free_space, offset_index);
	}

	window_start = entry->offset;
	window_free = entry->bytes;
	max_extent = entry->bytes;
	first = entry;
	last = entry;

	for (node = rb_next(&entry->offset_index); node;
	     node = rb_next(&entry->offset_index)) {
		entry = rb_entry(node, struct btrfs_free_space, offset_index);

		if (entry->bitmap) {
			if (list_empty(&entry->list))
				list_add_tail(&entry->list, bitmaps);
			continue;
		}

		if (entry->bytes < min_bytes)
			continue;

		last = entry;
		window_free += entry->bytes;
		if (entry->bytes > max_extent)
			max_extent = entry->bytes;
	}

	if (window_free < bytes || max_extent < cont1_bytes)
		return -ENOSPC;

	cluster->window_start = first->offset;

	node = &first->offset_index;

	/*
	 * now we've found our entries, pull them out of the free space
	 * cache and put them into the cluster rbtree
	 */
	do {
		int ret;

		entry = rb_entry(node, struct btrfs_free_space, offset_index);
		node = rb_next(&entry->offset_index);
		if (entry->bitmap || entry->bytes < min_bytes)
			continue;

		rb_erase(&entry->offset_index, &ctl->free_space_offset);
		ret = tree_insert_offset(&cluster->root, entry->offset,
					 &entry->offset_index, 0);
		total_size += entry->bytes;
		BUG_ON(ret); /* -EEXIST; Logic error */
	} while (node && entry != last);

	cluster->max_size = max_extent;
	trace_btrfs_setup_cluster(block_group, cluster, total_size, 0);
	return 0;
}

/*
 * This specifically looks for bitmaps that may work in the cluster, we assume
 * that we have already failed to find extents that will work.
 */
static noinline int
setup_cluster_bitmap(struct btrfs_block_group_cache *block_group,
		     struct btrfs_free_cluster *cluster,
		     struct list_head *bitmaps, u64 offset, u64 bytes,
		     u64 cont1_bytes, u64 min_bytes)
{
	struct btrfs_free_space_ctl *ctl = block_group->free_space_ctl;
	struct btrfs_free_space *entry;
	int ret = -ENOSPC;
	u64 bitmap_offset = offset_to_bitmap(ctl, offset);

	if (ctl->total_bitmaps == 0)
		return -ENOSPC;

	/*
	 * The bitmap that covers offset won't be in the list unless offset
	 * is just its start offset.
	 */
	entry = list_first_entry(bitmaps, struct btrfs_free_space, list);
	if (entry->offset != bitmap_offset) {
		entry = tree_search_offset(ctl, bitmap_offset, 1, 0);
		if (entry && list_empty(&entry->list))
			list_add(&entry->list, bitmaps);
	}

	list_for_each_entry(entry, bitmaps, list) {
		if (entry->bytes < bytes)
			continue;
		ret = btrfs_bitmap_cluster(block_group, entry, cluster, offset,
					   bytes, cont1_bytes, min_bytes);
		if (!ret)
			return 0;
	}

	/*
	 * The bitmaps list has all the bitmaps that record free space
	 * starting after offset, so no more search is required.
	 */
	return -ENOSPC;
}

/*
 * here we try to find a cluster of blocks in a block group.  The goal
 * is to find at least bytes+empty_size.
 * We might not find them all in one contiguous area.
 *
 * returns zero and sets up cluster if things worked out, otherwise
 * it returns -enospc
 */
int btrfs_find_space_cluster(struct btrfs_trans_handle *trans,
			     struct btrfs_root *root,
			     struct btrfs_block_group_cache *block_group,
			     struct btrfs_free_cluster *cluster,
			     u64 offset, u64 bytes, u64 empty_size)
{
	struct btrfs_free_space_ctl *ctl = block_group->free_space_ctl;
	struct btrfs_free_space *entry, *tmp;
	LIST_HEAD(bitmaps);
	u64 min_bytes;
	u64 cont1_bytes;
	int ret;

	/*
	 * Choose the minimum extent size we'll require for this
	 * cluster.  For SSD_SPREAD, don't allow any fragmentation.
	 * For metadata, allow allocates with smaller extents.  For
	 * data, keep it dense.
	 */
	if (btrfs_test_opt(root, SSD_SPREAD)) {
		cont1_bytes = min_bytes = bytes + empty_size;
	} else if (block_group->flags & BTRFS_BLOCK_GROUP_METADATA) {
		cont1_bytes = bytes;
		min_bytes = block_group->sectorsize;
	} else {
		cont1_bytes = max(bytes, (bytes + empty_size) >> 2);
		min_bytes = block_group->sectorsize;
	}

	spin_lock(&ctl->tree_lock);

	/*
	 * If we know we don't have enough space to make a cluster don't even
	 * bother doing all the work to try and find one.
	 */
	if (ctl->free_space < bytes) {
		spin_unlock(&ctl->tree_lock);
		return -ENOSPC;
	}

	spin_lock(&cluster->lock);

	/* someone already found a cluster, hooray */
	if (cluster->block_group) {
		ret = 0;
		goto out;
	}

	trace_btrfs_find_cluster(block_group, offset, bytes, empty_size,
				 min_bytes);

	INIT_LIST_HEAD(&bitmaps);
	ret = setup_cluster_no_bitmap(block_group, cluster, &bitmaps, offset,
				      bytes + empty_size,
				      cont1_bytes, min_bytes);
	if (ret)
		ret = setup_cluster_bitmap(block_group, cluster, &bitmaps,
					   offset, bytes + empty_size,
					   cont1_bytes, min_bytes);

	/* Clear our temporary list */
	list_for_each_entry_safe(entry, tmp, &bitmaps, list)
		list_del_init(&entry->list);

	if (!ret) {
		atomic_inc(&block_group->count);
		list_add_tail(&cluster->block_group_list,
			      &block_group->cluster_list);
		cluster->block_group = block_group;
	} else {
		trace_btrfs_failed_cluster_setup(block_group);
	}
out:
	spin_unlock(&cluster->lock);
	spin_unlock(&ctl->tree_lock);

	return ret;
}

/*
 * simple code to zero out a cluster
 */
void btrfs_init_free_cluster(struct btrfs_free_cluster *cluster)
{
	spin_lock_init(&cluster->lock);
	spin_lock_init(&cluster->refill_lock);
	cluster->root = RB_ROOT;
	cluster->max_size = 0;
	INIT_LIST_HEAD(&cluster->block_group_list);
	cluster->block_group = NULL;
}

static int do_trimming(struct btrfs_block_group_cache *block_group,
		       u64 *total_trimmed, u64 start, u64 bytes,
		       u64 reserved_start, u64 reserved_bytes)
{
	struct btrfs_space_info *space_info = block_group->space_info;
	struct btrfs_fs_info *fs_info = block_group->fs_info;
	int ret;
	int update = 0;
	u64 trimmed = 0;

	spin_lock(&space_info->lock);
	spin_lock(&block_group->lock);
	if (!block_group->ro) {
		block_group->reserved += reserved_bytes;
		space_info->bytes_reserved += reserved_bytes;
		update = 1;
	}
	spin_unlock(&block_group->lock);
	spin_unlock(&space_info->lock);

	ret = btrfs_error_discard_extent(fs_info->extent_root,
					 start, bytes, &trimmed);
	if (!ret)
		*total_trimmed += trimmed;

	btrfs_add_free_space(block_group, reserved_start, reserved_bytes);

	if (update) {
		spin_lock(&space_info->lock);
		spin_lock(&block_group->lock);
		if (block_group->ro)
			space_info->bytes_readonly += reserved_bytes;
		block_group->reserved -= reserved_bytes;
		space_info->bytes_reserved -= reserved_bytes;
		spin_unlock(&space_info->lock);
		spin_unlock(&block_group->lock);
	}

	return ret;
}

static int trim_no_bitmap(struct btrfs_block_group_cache *block_group,
			  u64 *total_trimmed, u64 start, u64 end, u64 minlen)
{
	struct btrfs_free_space_ctl *ctl = block_group->free_space_ctl;
	struct btrfs_free_space *entry;
	struct rb_node *node;
	int ret = 0;
	u64 extent_start;
	u64 extent_bytes;
	u64 bytes;

	while (start < end) {
		spin_lock(&ctl->tree_lock);

		if (ctl->free_space < minlen) {
			spin_unlock(&ctl->tree_lock);
			break;
		}

		entry = tree_search_offset(ctl, start, 0, 1);
		if (!entry) {
			spin_unlock(&ctl->tree_lock);
			break;
		}

		/* skip bitmaps */
		while (entry->bitmap) {
			node = rb_next(&entry->offset_index);
			if (!node) {
				spin_unlock(&ctl->tree_lock);
				goto out;
			}
			entry = rb_entry(node, struct btrfs_free_space,
					 offset_index);
		}

		if (entry->offset >= end) {
			spin_unlock(&ctl->tree_lock);
			break;
		}

		extent_start = entry->offset;
		extent_bytes = entry->bytes;
		start = max(start, extent_start);
		bytes = min(extent_start + extent_bytes, end) - start;
		if (bytes < minlen) {
			spin_unlock(&ctl->tree_lock);
			goto next;
		}

		unlink_free_space(ctl, entry);
		kmem_cache_free(btrfs_free_space_cachep, entry);

		spin_unlock(&ctl->tree_lock);

		ret = do_trimming(block_group, total_trimmed, start, bytes,
				  extent_start, extent_bytes);
		if (ret)
			break;
next:
		start += bytes;

		if (fatal_signal_pending(current)) {
			ret = -ERESTARTSYS;
			break;
		}

		cond_resched();
	}
out:
	return ret;
}

static int trim_bitmaps(struct btrfs_block_group_cache *block_group,
			u64 *total_trimmed, u64 start, u64 end, u64 minlen)
{
	struct btrfs_free_space_ctl *ctl = block_group->free_space_ctl;
	struct btrfs_free_space *entry;
	int ret = 0;
	int ret2;
	u64 bytes;
	u64 offset = offset_to_bitmap(ctl, start);

	while (offset < end) {
		bool next_bitmap = false;

		spin_lock(&ctl->tree_lock);

		if (ctl->free_space < minlen) {
			spin_unlock(&ctl->tree_lock);
			break;
		}

		entry = tree_search_offset(ctl, offset, 1, 0);
		if (!entry) {
			spin_unlock(&ctl->tree_lock);
			next_bitmap = true;
			goto next;
		}

		bytes = minlen;
		ret2 = search_bitmap(ctl, entry, &start, &bytes);
		if (ret2 || start >= end) {
			spin_unlock(&ctl->tree_lock);
			next_bitmap = true;
			goto next;
		}

		bytes = min(bytes, end - start);
		if (bytes < minlen) {
			spin_unlock(&ctl->tree_lock);
			goto next;
		}

		bitmap_clear_bits(ctl, entry, start, bytes);
		if (entry->bytes == 0)
			free_bitmap(ctl, entry);

		spin_unlock(&ctl->tree_lock);

		ret = do_trimming(block_group, total_trimmed, start, bytes,
				  start, bytes);
		if (ret)
			break;
next:
		if (next_bitmap) {
			offset += BITS_PER_BITMAP * ctl->unit;
		} else {
			start += bytes;
			if (start >= offset + BITS_PER_BITMAP * ctl->unit)
				offset += BITS_PER_BITMAP * ctl->unit;
		}

		if (fatal_signal_pending(current)) {
			ret = -ERESTARTSYS;
			break;
		}

		cond_resched();
	}

	return ret;
}

int btrfs_trim_block_group(struct btrfs_block_group_cache *block_group,
			   u64 *trimmed, u64 start, u64 end, u64 minlen)
{
	int ret;

	*trimmed = 0;

	ret = trim_no_bitmap(block_group, trimmed, start, end, minlen);
	if (ret)
		return ret;

	ret = trim_bitmaps(block_group, trimmed, start, end, minlen);

	return ret;
}

/*
 * Find the left-most item in the cache tree, and then return the
 * smallest inode number in the item.
 *
 * Note: the returned inode number may not be the smallest one in
 * the tree, if the left-most item is a bitmap.
 */
u64 btrfs_find_ino_for_alloc(struct btrfs_root *fs_root)
{
	struct btrfs_free_space_ctl *ctl = fs_root->free_ino_ctl;
	struct btrfs_free_space *entry = NULL;
	u64 ino = 0;

	spin_lock(&ctl->tree_lock);

	if (RB_EMPTY_ROOT(&ctl->free_space_offset))
		goto out;

	entry = rb_entry(rb_first(&ctl->free_space_offset),
			 struct btrfs_free_space, offset_index);

	if (!entry->bitmap) {
		ino = entry->offset;

		unlink_free_space(ctl, entry);
		entry->offset++;
		entry->bytes--;
		if (!entry->bytes)
			kmem_cache_free(btrfs_free_space_cachep, entry);
		else
			link_free_space(ctl, entry);
	} else {
		u64 offset = 0;
		u64 count = 1;
		int ret;

		ret = search_bitmap(ctl, entry, &offset, &count);
		/* Logic error; Should be empty if it can't find anything */
		BUG_ON(ret);

		ino = offset;
		bitmap_clear_bits(ctl, entry, offset, 1);
		if (entry->bytes == 0)
			free_bitmap(ctl, entry);
	}
out:
	spin_unlock(&ctl->tree_lock);

	return ino;
}

struct inode *lookup_free_ino_inode(struct btrfs_root *root,
				    struct btrfs_path *path)
{
	struct inode *inode = NULL;

	spin_lock(&root->cache_lock);
	if (root->cache_inode)
		inode = igrab(root->cache_inode);
	spin_unlock(&root->cache_lock);
	if (inode)
		return inode;

	inode = __lookup_free_space_inode(root, path, 0);
	if (IS_ERR(inode))
		return inode;

	spin_lock(&root->cache_lock);
	if (!btrfs_fs_closing(root->fs_info))
		root->cache_inode = igrab(inode);
	spin_unlock(&root->cache_lock);

	return inode;
}

int create_free_ino_inode(struct btrfs_root *root,
			  struct btrfs_trans_handle *trans,
			  struct btrfs_path *path)
{
	return __create_free_space_inode(root, trans, path,
					 BTRFS_FREE_INO_OBJECTID, 0);
}

int load_free_ino_cache(struct btrfs_fs_info *fs_info, struct btrfs_root *root)
{
	struct btrfs_free_space_ctl *ctl = root->free_ino_ctl;
	struct btrfs_path *path;
	struct inode *inode;
	int ret = 0;
	u64 root_gen = btrfs_root_generation(&root->root_item);

	if (!btrfs_test_opt(root, INODE_MAP_CACHE))
		return 0;

	/*
	 * If we're unmounting then just return, since this does a search on the
	 * normal root and not the commit root and we could deadlock.
	 */
	if (btrfs_fs_closing(fs_info))
		return 0;

	path = btrfs_alloc_path();
	if (!path)
		return 0;

	inode = lookup_free_ino_inode(root, path);
	if (IS_ERR(inode))
		goto out;

	if (root_gen != BTRFS_I(inode)->generation)
		goto out_put;

	ret = __load_free_space_cache(root, inode, ctl, path, 0);

	if (ret < 0)
		btrfs_err(fs_info,
			"failed to load free ino cache for root %llu",
			root->root_key.objectid);
out_put:
	iput(inode);
out:
	btrfs_free_path(path);
	return ret;
}

int btrfs_write_out_ino_cache(struct btrfs_root *root,
			      struct btrfs_trans_handle *trans,
			      struct btrfs_path *path)
{
	struct btrfs_free_space_ctl *ctl = root->free_ino_ctl;
	struct inode *inode;
	int ret;

	if (!btrfs_test_opt(root, INODE_MAP_CACHE))
		return 0;

	inode = lookup_free_ino_inode(root, path);
	if (IS_ERR(inode))
		return 0;

	ret = __btrfs_write_out_cache(root, inode, ctl, NULL, trans, path, 0);
	if (ret) {
		btrfs_delalloc_release_metadata(inode, inode->i_size);
#ifdef DEBUG
		btrfs_err(root->fs_info,
			"failed to write free ino cache for root %llu",
			root->root_key.objectid);
#endif
	}

	iput(inode);
	return ret;
}

#ifdef CONFIG_BTRFS_FS_RUN_SANITY_TESTS
static struct btrfs_block_group_cache *init_test_block_group(void)
{
	struct btrfs_block_group_cache *cache;

	cache = kzalloc(sizeof(*cache), GFP_NOFS);
	if (!cache)
		return NULL;
	cache->free_space_ctl = kzalloc(sizeof(*cache->free_space_ctl),
					GFP_NOFS);
	if (!cache->free_space_ctl) {
		kfree(cache);
		return NULL;
	}

	cache->key.objectid = 0;
	cache->key.offset = 1024 * 1024 * 1024;
	cache->key.type = BTRFS_BLOCK_GROUP_ITEM_KEY;
	cache->sectorsize = 4096;

	spin_lock_init(&cache->lock);
	INIT_LIST_HEAD(&cache->list);
	INIT_LIST_HEAD(&cache->cluster_list);
	INIT_LIST_HEAD(&cache->new_bg_list);

	btrfs_init_free_space_ctl(cache);

	return cache;
}

/*
 * Checks to see if the given range is in the free space cache.  This is really
 * just used to check the absence of space, so if there is free space in the
 * range at all we will return 1.
 */
static int check_exists(struct btrfs_block_group_cache *cache, u64 offset,
			u64 bytes)
{
	struct btrfs_free_space_ctl *ctl = cache->free_space_ctl;
	struct btrfs_free_space *info;
	int ret = 0;

	spin_lock(&ctl->tree_lock);
	info = tree_search_offset(ctl, offset, 0, 0);
	if (!info) {
		info = tree_search_offset(ctl, offset_to_bitmap(ctl, offset),
					  1, 0);
		if (!info)
			goto out;
	}

have_info:
	if (info->bitmap) {
		u64 bit_off, bit_bytes;
		struct rb_node *n;
		struct btrfs_free_space *tmp;

		bit_off = offset;
		bit_bytes = ctl->unit;
		ret = search_bitmap(ctl, info, &bit_off, &bit_bytes);
		if (!ret) {
			if (bit_off == offset) {
				ret = 1;
				goto out;
			} else if (bit_off > offset &&
				   offset + bytes > bit_off) {
				ret = 1;
				goto out;
			}
		}

		n = rb_prev(&info->offset_index);
		while (n) {
			tmp = rb_entry(n, struct btrfs_free_space,
				       offset_index);
			if (tmp->offset + tmp->bytes < offset)
				break;
			if (offset + bytes < tmp->offset) {
				n = rb_prev(&info->offset_index);
				continue;
			}
			info = tmp;
			goto have_info;
		}

		n = rb_next(&info->offset_index);
		while (n) {
			tmp = rb_entry(n, struct btrfs_free_space,
				       offset_index);
			if (offset + bytes < tmp->offset)
				break;
			if (tmp->offset + tmp->bytes < offset) {
				n = rb_next(&info->offset_index);
				continue;
			}
			info = tmp;
			goto have_info;
		}

		goto out;
	}

	if (info->offset == offset) {
		ret = 1;
		goto out;
	}

	if (offset > info->offset && offset < info->offset + info->bytes)
		ret = 1;
out:
	spin_unlock(&ctl->tree_lock);
	return ret;
}

/*
 * Use this if you need to make a bitmap or extent entry specifically, it
 * doesn't do any of the merging that add_free_space does, this acts a lot like
 * how the free space cache loading stuff works, so you can get really weird
 * configurations.
 */
static int add_free_space_entry(struct btrfs_block_group_cache *cache,
				u64 offset, u64 bytes, bool bitmap)
{
	struct btrfs_free_space_ctl *ctl = cache->free_space_ctl;
	struct btrfs_free_space *info = NULL, *bitmap_info;
	void *map = NULL;
	u64 bytes_added;
	int ret;

again:
	if (!info) {
		info = kmem_cache_zalloc(btrfs_free_space_cachep, GFP_NOFS);
		if (!info)
			return -ENOMEM;
	}

	if (!bitmap) {
		spin_lock(&ctl->tree_lock);
		info->offset = offset;
		info->bytes = bytes;
		ret = link_free_space(ctl, info);
		spin_unlock(&ctl->tree_lock);
		if (ret)
			kmem_cache_free(btrfs_free_space_cachep, info);
		return ret;
	}

	if (!map) {
		map = kzalloc(PAGE_CACHE_SIZE, GFP_NOFS);
		if (!map) {
			kmem_cache_free(btrfs_free_space_cachep, info);
			return -ENOMEM;
		}
	}

	spin_lock(&ctl->tree_lock);
	bitmap_info = tree_search_offset(ctl, offset_to_bitmap(ctl, offset),
					 1, 0);
	if (!bitmap_info) {
		info->bitmap = map;
		map = NULL;
		add_new_bitmap(ctl, info, offset);
		bitmap_info = info;
	}

	bytes_added = add_bytes_to_bitmap(ctl, bitmap_info, offset, bytes);
	bytes -= bytes_added;
	offset += bytes_added;
	spin_unlock(&ctl->tree_lock);

	if (bytes)
		goto again;

	if (map)
		kfree(map);
	return 0;
}

#define test_msg(fmt, ...) printk(KERN_INFO "btrfs: selftest: " fmt, ##__VA_ARGS__)

/*
 * This test just does basic sanity checking, making sure we can add an exten
 * entry and remove space from either end and the middle, and make sure we can
 * remove space that covers adjacent extent entries.
 */
static int test_extents(struct btrfs_block_group_cache *cache)
{
	int ret = 0;

	test_msg("Running extent only tests\n");

	/* First just make sure we can remove an entire entry */
	ret = btrfs_add_free_space(cache, 0, 4 * 1024 * 1024);
	if (ret) {
		test_msg("Error adding initial extents %d\n", ret);
		return ret;
	}

	ret = btrfs_remove_free_space(cache, 0, 4 * 1024 * 1024);
	if (ret) {
		test_msg("Error removing extent %d\n", ret);
		return ret;
	}

	if (check_exists(cache, 0, 4 * 1024 * 1024)) {
		test_msg("Full remove left some lingering space\n");
		return -1;
	}

	/* Ok edge and middle cases now */
	ret = btrfs_add_free_space(cache, 0, 4 * 1024 * 1024);
	if (ret) {
		test_msg("Error adding half extent %d\n", ret);
		return ret;
	}

	ret = btrfs_remove_free_space(cache, 3 * 1024 * 1024, 1 * 1024 * 1024);
	if (ret) {
		test_msg("Error removing tail end %d\n", ret);
		return ret;
	}

	ret = btrfs_remove_free_space(cache, 0, 1 * 1024 * 1024);
	if (ret) {
		test_msg("Error removing front end %d\n", ret);
		return ret;
	}

	ret = btrfs_remove_free_space(cache, 2 * 1024 * 1024, 4096);
	if (ret) {
<<<<<<< HEAD
		printk(KERN_ERR "Error removing middle piece %d\n", ret);
=======
		test_msg("Error removing middle peice %d\n", ret);
>>>>>>> 0e267c44
		return ret;
	}

	if (check_exists(cache, 0, 1 * 1024 * 1024)) {
		test_msg("Still have space at the front\n");
		return -1;
	}

	if (check_exists(cache, 2 * 1024 * 1024, 4096)) {
		test_msg("Still have space in the middle\n");
		return -1;
	}

	if (check_exists(cache, 3 * 1024 * 1024, 1 * 1024 * 1024)) {
		test_msg("Still have space at the end\n");
		return -1;
	}

	/* Cleanup */
	__btrfs_remove_free_space_cache(cache->free_space_ctl);

	return 0;
}

static int test_bitmaps(struct btrfs_block_group_cache *cache)
{
	u64 next_bitmap_offset;
	int ret;

	test_msg("Running bitmap only tests\n");

	ret = add_free_space_entry(cache, 0, 4 * 1024 * 1024, 1);
	if (ret) {
		test_msg("Couldn't create a bitmap entry %d\n", ret);
		return ret;
	}

	ret = btrfs_remove_free_space(cache, 0, 4 * 1024 * 1024);
	if (ret) {
		test_msg("Error removing bitmap full range %d\n", ret);
		return ret;
	}

	if (check_exists(cache, 0, 4 * 1024 * 1024)) {
		test_msg("Left some space in bitmap\n");
		return -1;
	}

	ret = add_free_space_entry(cache, 0, 4 * 1024 * 1024, 1);
	if (ret) {
		test_msg("Couldn't add to our bitmap entry %d\n", ret);
		return ret;
	}

	ret = btrfs_remove_free_space(cache, 1 * 1024 * 1024, 2 * 1024 * 1024);
	if (ret) {
		test_msg("Couldn't remove middle chunk %d\n", ret);
		return ret;
	}

	/*
	 * The first bitmap we have starts at offset 0 so the next one is just
	 * at the end of the first bitmap.
	 */
	next_bitmap_offset = (u64)(BITS_PER_BITMAP * 4096);

	/* Test a bit straddling two bitmaps */
	ret = add_free_space_entry(cache, next_bitmap_offset -
				   (2 * 1024 * 1024), 4 * 1024 * 1024, 1);
	if (ret) {
		test_msg("Couldn't add space that straddles two bitmaps %d\n",
				ret);
		return ret;
	}

	ret = btrfs_remove_free_space(cache, next_bitmap_offset -
				      (1 * 1024 * 1024), 2 * 1024 * 1024);
	if (ret) {
		test_msg("Couldn't remove overlapping space %d\n", ret);
		return ret;
	}

	if (check_exists(cache, next_bitmap_offset - (1 * 1024 * 1024),
			 2 * 1024 * 1024)) {
		test_msg("Left some space when removing overlapping\n");
		return -1;
	}

	__btrfs_remove_free_space_cache(cache->free_space_ctl);

	return 0;
}

/* This is the high grade jackassery */
static int test_bitmaps_and_extents(struct btrfs_block_group_cache *cache)
{
	u64 bitmap_offset = (u64)(BITS_PER_BITMAP * 4096);
	int ret;

	test_msg("Running bitmap and extent tests\n");

	/*
	 * First let's do something simple, an extent at the same offset as the
	 * bitmap, but the free space completely in the extent and then
	 * completely in the bitmap.
	 */
	ret = add_free_space_entry(cache, 4 * 1024 * 1024, 1 * 1024 * 1024, 1);
	if (ret) {
		test_msg("Couldn't create bitmap entry %d\n", ret);
		return ret;
	}

	ret = add_free_space_entry(cache, 0, 1 * 1024 * 1024, 0);
	if (ret) {
		test_msg("Couldn't add extent entry %d\n", ret);
		return ret;
	}

	ret = btrfs_remove_free_space(cache, 0, 1 * 1024 * 1024);
	if (ret) {
		test_msg("Couldn't remove extent entry %d\n", ret);
		return ret;
	}

	if (check_exists(cache, 0, 1 * 1024 * 1024)) {
		test_msg("Left remnants after our remove\n");
		return -1;
	}

	/* Now to add back the extent entry and remove from the bitmap */
	ret = add_free_space_entry(cache, 0, 1 * 1024 * 1024, 0);
	if (ret) {
		test_msg("Couldn't re-add extent entry %d\n", ret);
		return ret;
	}

	ret = btrfs_remove_free_space(cache, 4 * 1024 * 1024, 1 * 1024 * 1024);
	if (ret) {
		test_msg("Couldn't remove from bitmap %d\n", ret);
		return ret;
	}

	if (check_exists(cache, 4 * 1024 * 1024, 1 * 1024 * 1024)) {
		test_msg("Left remnants in the bitmap\n");
		return -1;
	}

	/*
	 * Ok so a little more evil, extent entry and bitmap at the same offset,
	 * removing an overlapping chunk.
	 */
	ret = add_free_space_entry(cache, 1 * 1024 * 1024, 4 * 1024 * 1024, 1);
	if (ret) {
		test_msg("Couldn't add to a bitmap %d\n", ret);
		return ret;
	}

	ret = btrfs_remove_free_space(cache, 512 * 1024, 3 * 1024 * 1024);
	if (ret) {
		test_msg("Couldn't remove overlapping space %d\n", ret);
		return ret;
	}

	if (check_exists(cache, 512 * 1024, 3 * 1024 * 1024)) {
		test_msg("Left over peices after removing overlapping\n");
		return -1;
	}

	__btrfs_remove_free_space_cache(cache->free_space_ctl);

	/* Now with the extent entry offset into the bitmap */
	ret = add_free_space_entry(cache, 4 * 1024 * 1024, 4 * 1024 * 1024, 1);
	if (ret) {
		test_msg("Couldn't add space to the bitmap %d\n", ret);
		return ret;
	}

	ret = add_free_space_entry(cache, 2 * 1024 * 1024, 2 * 1024 * 1024, 0);
	if (ret) {
		test_msg("Couldn't add extent to the cache %d\n", ret);
		return ret;
	}

	ret = btrfs_remove_free_space(cache, 3 * 1024 * 1024, 4 * 1024 * 1024);
	if (ret) {
		test_msg("Problem removing overlapping space %d\n", ret);
		return ret;
	}

	if (check_exists(cache, 3 * 1024 * 1024, 4 * 1024 * 1024)) {
		test_msg("Left something behind when removing space");
		return -1;
	}

	/*
	 * This has blown up in the past, the extent entry starts before the
	 * bitmap entry, but we're trying to remove an offset that falls
	 * completely within the bitmap range and is in both the extent entry
	 * and the bitmap entry, looks like this
	 *
	 *   [ extent ]
	 *      [ bitmap ]
	 *        [ del ]
	 */
	__btrfs_remove_free_space_cache(cache->free_space_ctl);
	ret = add_free_space_entry(cache, bitmap_offset + 4 * 1024 * 1024,
				   4 * 1024 * 1024, 1);
	if (ret) {
		test_msg("Couldn't add bitmap %d\n", ret);
		return ret;
	}

	ret = add_free_space_entry(cache, bitmap_offset - 1 * 1024 * 1024,
				   5 * 1024 * 1024, 0);
	if (ret) {
		test_msg("Couldn't add extent entry %d\n", ret);
		return ret;
	}

	ret = btrfs_remove_free_space(cache, bitmap_offset + 1 * 1024 * 1024,
				      5 * 1024 * 1024);
	if (ret) {
		test_msg("Failed to free our space %d\n", ret);
		return ret;
	}

	if (check_exists(cache, bitmap_offset + 1 * 1024 * 1024,
			 5 * 1024 * 1024)) {
		test_msg("Left stuff over\n");
		return -1;
	}

	__btrfs_remove_free_space_cache(cache->free_space_ctl);

	/*
	 * This blew up before, we have part of the free space in a bitmap and
	 * then the entirety of the rest of the space in an extent.  This used
	 * to return -EAGAIN back from btrfs_remove_extent, make sure this
	 * doesn't happen.
	 */
	ret = add_free_space_entry(cache, 1 * 1024 * 1024, 2 * 1024 * 1024, 1);
	if (ret) {
		test_msg("Couldn't add bitmap entry %d\n", ret);
		return ret;
	}

	ret = add_free_space_entry(cache, 3 * 1024 * 1024, 1 * 1024 * 1024, 0);
	if (ret) {
		test_msg("Couldn't add extent entry %d\n", ret);
		return ret;
	}

	ret = btrfs_remove_free_space(cache, 1 * 1024 * 1024, 3 * 1024 * 1024);
	if (ret) {
		test_msg("Error removing bitmap and extent overlapping %d\n", ret);
		return ret;
	}

	__btrfs_remove_free_space_cache(cache->free_space_ctl);
	return 0;
}

void btrfs_test_free_space_cache(void)
{
	struct btrfs_block_group_cache *cache;

	test_msg("Running btrfs free space cache tests\n");

	cache = init_test_block_group();
	if (!cache) {
		test_msg("Couldn't run the tests\n");
		return;
	}

	if (test_extents(cache))
		goto out;
	if (test_bitmaps(cache))
		goto out;
	if (test_bitmaps_and_extents(cache))
		goto out;
out:
	__btrfs_remove_free_space_cache(cache->free_space_ctl);
	kfree(cache->free_space_ctl);
	kfree(cache);
	test_msg("Free space cache tests finished\n");
}
#undef test_msg
#else /* !CONFIG_BTRFS_FS_RUN_SANITY_TESTS */
void btrfs_test_free_space_cache(void) {}
#endif /* !CONFIG_BTRFS_FS_RUN_SANITY_TESTS */<|MERGE_RESOLUTION|>--- conflicted
+++ resolved
@@ -3202,11 +3202,7 @@
 
 	ret = btrfs_remove_free_space(cache, 2 * 1024 * 1024, 4096);
 	if (ret) {
-<<<<<<< HEAD
-		printk(KERN_ERR "Error removing middle piece %d\n", ret);
-=======
-		test_msg("Error removing middle peice %d\n", ret);
->>>>>>> 0e267c44
+		test_msg("Error removing middle piece %d\n", ret);
 		return ret;
 	}
 
