/*
 * fs/f2fs/inline.c
 * Copyright (c) 2013, Intel Corporation
 * Authors: Huajun Li <huajun.li@intel.com>
 *          Haicheng Li <haicheng.li@intel.com>
 * This program is free software; you can redistribute it and/or modify
 * it under the terms of the GNU General Public License version 2 as
 * published by the Free Software Foundation.
 */

#include <linux/fs.h>
#include <linux/f2fs_fs.h>

#include "f2fs.h"
#include "node.h"

bool f2fs_may_inline_data(struct inode *inode)
{
	if (f2fs_is_atomic_file(inode))
		return false;

	if (!S_ISREG(inode->i_mode) && !S_ISLNK(inode->i_mode))
		return false;

	if (i_size_read(inode) > MAX_INLINE_DATA)
		return false;

	if (f2fs_encrypted_inode(inode) && S_ISREG(inode->i_mode))
		return false;

	return true;
}

bool f2fs_may_inline_dentry(struct inode *inode)
{
	if (!test_opt(F2FS_I_SB(inode), INLINE_DENTRY))
		return false;

	if (!S_ISDIR(inode->i_mode))
		return false;

	return true;
}

void read_inline_data(struct page *page, struct page *ipage)
{
	void *src_addr, *dst_addr;

	if (PageUptodate(page))
		return;

	f2fs_bug_on(F2FS_P_SB(page), page->index);

	zero_user_segment(page, MAX_INLINE_DATA, PAGE_SIZE);

	/* Copy the whole inline data block */
	src_addr = inline_data_addr(ipage);
	dst_addr = kmap_atomic(page);
	memcpy(dst_addr, src_addr, MAX_INLINE_DATA);
	flush_dcache_page(page);
	kunmap_atomic(dst_addr);
	if (!PageUptodate(page))
		SetPageUptodate(page);
}

void truncate_inline_inode(struct inode *inode, struct page *ipage, u64 from)
{
	void *addr;

	if (from >= MAX_INLINE_DATA)
		return;

	addr = inline_data_addr(ipage);

	f2fs_wait_on_page_writeback(ipage, NODE, true);
	memset(addr + from, 0, MAX_INLINE_DATA - from);
	set_page_dirty(ipage);

	if (from == 0)
		clear_inode_flag(inode, FI_DATA_EXIST);
}

int f2fs_read_inline_data(struct inode *inode, struct page *page)
{
	struct page *ipage;

	ipage = get_node_page(F2FS_I_SB(inode), inode->i_ino);
	if (IS_ERR(ipage)) {
		unlock_page(page);
		return PTR_ERR(ipage);
	}

	if (!f2fs_has_inline_data(inode)) {
		f2fs_put_page(ipage, 1);
		return -EAGAIN;
	}

	if (page->index)
		zero_user_segment(page, 0, PAGE_SIZE);
	else
		read_inline_data(page, ipage);

	if (!PageUptodate(page))
		SetPageUptodate(page);
	f2fs_put_page(ipage, 1);
	unlock_page(page);
	return 0;
}

int f2fs_convert_inline_page(struct dnode_of_data *dn, struct page *page)
{
	struct f2fs_io_info fio = {
		.sbi = F2FS_I_SB(dn->inode),
		.type = DATA,
		.op = REQ_OP_WRITE,
		.op_flags = REQ_SYNC | REQ_PRIO,
		.page = page,
		.encrypted_page = NULL,
	};
	int dirty, err;

	if (!f2fs_exist_data(dn->inode))
		goto clear_out;

	err = f2fs_reserve_block(dn, 0);
	if (err)
		return err;

	f2fs_bug_on(F2FS_P_SB(page), PageWriteback(page));

	read_inline_data(page, dn->inode_page);
	set_page_dirty(page);

	/* clear dirty state */
	dirty = clear_page_dirty_for_io(page);

	/* write data page to try to make data consistent */
	set_page_writeback(page);
	fio.old_blkaddr = dn->data_blkaddr;
	set_inode_flag(dn->inode, FI_HOT_DATA);
	write_data_page(dn, &fio);
	f2fs_wait_on_page_writeback(page, DATA, true);
	if (dirty) {
		inode_dec_dirty_pages(dn->inode);
		remove_dirty_inode(dn->inode);
	}

	/* this converted inline_data should be recovered. */
	set_inode_flag(dn->inode, FI_APPEND_WRITE);

	/* clear inline data and flag after data writeback */
	truncate_inline_inode(dn->inode, dn->inode_page, 0);
	clear_inline_node(dn->inode_page);
clear_out:
	stat_dec_inline_inode(dn->inode);
	clear_inode_flag(dn->inode, FI_INLINE_DATA);
	f2fs_put_dnode(dn);
	return 0;
}

int f2fs_convert_inline_inode(struct inode *inode)
{
	struct f2fs_sb_info *sbi = F2FS_I_SB(inode);
	struct dnode_of_data dn;
	struct page *ipage, *page;
	int err = 0;

	if (!f2fs_has_inline_data(inode))
		return 0;

	page = f2fs_grab_cache_page(inode->i_mapping, 0, false);
	if (!page)
		return -ENOMEM;

	f2fs_lock_op(sbi);

	ipage = get_node_page(sbi, inode->i_ino);
	if (IS_ERR(ipage)) {
		err = PTR_ERR(ipage);
		goto out;
	}

	set_new_dnode(&dn, inode, ipage, ipage, 0);

	if (f2fs_has_inline_data(inode))
		err = f2fs_convert_inline_page(&dn, page);

	f2fs_put_dnode(&dn);
out:
	f2fs_unlock_op(sbi);

	f2fs_put_page(page, 1);

	f2fs_balance_fs(sbi, dn.node_changed);

	return err;
}

int f2fs_write_inline_data(struct inode *inode, struct page *page)
{
	void *src_addr, *dst_addr;
	struct dnode_of_data dn;
	int err;

	set_new_dnode(&dn, inode, NULL, NULL, 0);
	err = get_dnode_of_data(&dn, 0, LOOKUP_NODE);
	if (err)
		return err;

	if (!f2fs_has_inline_data(inode)) {
		f2fs_put_dnode(&dn);
		return -EAGAIN;
	}

	f2fs_bug_on(F2FS_I_SB(inode), page->index);

	f2fs_wait_on_page_writeback(dn.inode_page, NODE, true);
	src_addr = kmap_atomic(page);
	dst_addr = inline_data_addr(dn.inode_page);
	memcpy(dst_addr, src_addr, MAX_INLINE_DATA);
	kunmap_atomic(src_addr);
	set_page_dirty(dn.inode_page);

	set_inode_flag(inode, FI_APPEND_WRITE);
	set_inode_flag(inode, FI_DATA_EXIST);

	clear_inline_node(dn.inode_page);
	f2fs_put_dnode(&dn);
	return 0;
}

bool recover_inline_data(struct inode *inode, struct page *npage)
{
	struct f2fs_sb_info *sbi = F2FS_I_SB(inode);
	struct f2fs_inode *ri = NULL;
	void *src_addr, *dst_addr;
	struct page *ipage;

	/*
	 * The inline_data recovery policy is as follows.
	 * [prev.] [next] of inline_data flag
	 *    o       o  -> recover inline_data
	 *    o       x  -> remove inline_data, and then recover data blocks
	 *    x       o  -> remove inline_data, and then recover inline_data
	 *    x       x  -> recover data blocks
	 */
	if (IS_INODE(npage))
		ri = F2FS_INODE(npage);

	if (f2fs_has_inline_data(inode) &&
			ri && (ri->i_inline & F2FS_INLINE_DATA)) {
process_inline:
		ipage = get_node_page(sbi, inode->i_ino);
		f2fs_bug_on(sbi, IS_ERR(ipage));

		f2fs_wait_on_page_writeback(ipage, NODE, true);

		src_addr = inline_data_addr(npage);
		dst_addr = inline_data_addr(ipage);
		memcpy(dst_addr, src_addr, MAX_INLINE_DATA);

		set_inode_flag(inode, FI_INLINE_DATA);
		set_inode_flag(inode, FI_DATA_EXIST);

		set_page_dirty(ipage);
		f2fs_put_page(ipage, 1);
		return true;
	}

	if (f2fs_has_inline_data(inode)) {
		ipage = get_node_page(sbi, inode->i_ino);
		f2fs_bug_on(sbi, IS_ERR(ipage));
		truncate_inline_inode(inode, ipage, 0);
		clear_inode_flag(inode, FI_INLINE_DATA);
		f2fs_put_page(ipage, 1);
	} else if (ri && (ri->i_inline & F2FS_INLINE_DATA)) {
		if (truncate_blocks(inode, 0, false))
			return false;
		goto process_inline;
	}
	return false;
}

struct f2fs_dir_entry *find_in_inline_dir(struct inode *dir,
			struct fscrypt_name *fname, struct page **res_page)
{
	struct f2fs_sb_info *sbi = F2FS_SB(dir->i_sb);
	struct f2fs_inline_dentry *inline_dentry;
	struct qstr name = FSTR_TO_QSTR(&fname->disk_name);
	struct f2fs_dir_entry *de;
	struct f2fs_dentry_ptr d;
	struct page *ipage;
	f2fs_hash_t namehash;

	ipage = get_node_page(sbi, dir->i_ino);
	if (IS_ERR(ipage)) {
		*res_page = ipage;
		return NULL;
	}

	namehash = f2fs_dentry_hash(&name, fname);

	inline_dentry = inline_data_addr(ipage);

	make_dentry_ptr_inline(NULL, &d, inline_dentry);
	de = find_target_dentry(fname, namehash, NULL, &d);
	unlock_page(ipage);
	if (de)
		*res_page = ipage;
	else
		f2fs_put_page(ipage, 0);

	return de;
}

int make_empty_inline_dir(struct inode *inode, struct inode *parent,
							struct page *ipage)
{
	struct f2fs_inline_dentry *dentry_blk;
	struct f2fs_dentry_ptr d;

	dentry_blk = inline_data_addr(ipage);

	make_dentry_ptr_inline(NULL, &d, dentry_blk);
	do_make_empty_dir(inode, parent, &d);

	set_page_dirty(ipage);

	/* update i_size to MAX_INLINE_DATA */
	if (i_size_read(inode) < MAX_INLINE_DATA)
		f2fs_i_size_write(inode, MAX_INLINE_DATA);
	return 0;
}

/*
 * NOTE: ipage is grabbed by caller, but if any error occurs, we should
 * release ipage in this function.
 */
static int f2fs_move_inline_dirents(struct inode *dir, struct page *ipage,
				struct f2fs_inline_dentry *inline_dentry)
{
	struct page *page;
	struct dnode_of_data dn;
	struct f2fs_dentry_block *dentry_blk;
	int err;

	page = f2fs_grab_cache_page(dir->i_mapping, 0, false);
	if (!page) {
		f2fs_put_page(ipage, 1);
		return -ENOMEM;
	}

	set_new_dnode(&dn, dir, ipage, NULL, 0);
	err = f2fs_reserve_block(&dn, 0);
	if (err)
		goto out;

	f2fs_wait_on_page_writeback(page, DATA, true);
	zero_user_segment(page, MAX_INLINE_DATA, PAGE_SIZE);

	dentry_blk = kmap_atomic(page);

	/* copy data from inline dentry block to new dentry block */
	memcpy(dentry_blk->dentry_bitmap, inline_dentry->dentry_bitmap,
					INLINE_DENTRY_BITMAP_SIZE);
	memset(dentry_blk->dentry_bitmap + INLINE_DENTRY_BITMAP_SIZE, 0,
			SIZE_OF_DENTRY_BITMAP - INLINE_DENTRY_BITMAP_SIZE);
	/*
	 * we do not need to zero out remainder part of dentry and filename
	 * field, since we have used bitmap for marking the usage status of
	 * them, besides, we can also ignore copying/zeroing reserved space
	 * of dentry block, because them haven't been used so far.
	 */
	memcpy(dentry_blk->dentry, inline_dentry->dentry,
			sizeof(struct f2fs_dir_entry) * NR_INLINE_DENTRY);
	memcpy(dentry_blk->filename, inline_dentry->filename,
					NR_INLINE_DENTRY * F2FS_SLOT_LEN);

	kunmap_atomic(dentry_blk);
	if (!PageUptodate(page))
		SetPageUptodate(page);
	set_page_dirty(page);

	/* clear inline dir and flag after data writeback */
	truncate_inline_inode(dir, ipage, 0);

	stat_dec_inline_dir(dir);
	clear_inode_flag(dir, FI_INLINE_DENTRY);

	f2fs_i_depth_write(dir, 1);
	if (i_size_read(dir) < PAGE_SIZE)
		f2fs_i_size_write(dir, PAGE_SIZE);
out:
	f2fs_put_page(page, 1);
	return err;
}

static int f2fs_add_inline_entries(struct inode *dir,
			struct f2fs_inline_dentry *inline_dentry)
{
	struct f2fs_dentry_ptr d;
	unsigned long bit_pos = 0;
	int err = 0;

	make_dentry_ptr_inline(NULL, &d, inline_dentry);

	while (bit_pos < d.max) {
		struct f2fs_dir_entry *de;
		struct qstr new_name;
		nid_t ino;
		umode_t fake_mode;

		if (!test_bit_le(bit_pos, d.bitmap)) {
			bit_pos++;
			continue;
		}

		de = &d.dentry[bit_pos];

		if (unlikely(!de->name_len)) {
			bit_pos++;
			continue;
		}

		new_name.name = d.filename[bit_pos];
		new_name.len = le16_to_cpu(de->name_len);

		ino = le32_to_cpu(de->ino);
		fake_mode = get_de_type(de) << S_SHIFT;

		err = f2fs_add_regular_entry(dir, &new_name, NULL, NULL,
							ino, fake_mode);
		if (err)
			goto punch_dentry_pages;

		bit_pos += GET_DENTRY_SLOTS(le16_to_cpu(de->name_len));
	}
	return 0;
punch_dentry_pages:
	truncate_inode_pages(&dir->i_data, 0);
	truncate_blocks(dir, 0, false);
	remove_dirty_inode(dir);
	return err;
}

static int f2fs_move_rehashed_dirents(struct inode *dir, struct page *ipage,
				struct f2fs_inline_dentry *inline_dentry)
{
	struct f2fs_inline_dentry *backup_dentry;
	int err;

	backup_dentry = f2fs_kmalloc(F2FS_I_SB(dir),
			sizeof(struct f2fs_inline_dentry), GFP_F2FS_ZERO);
	if (!backup_dentry) {
		f2fs_put_page(ipage, 1);
		return -ENOMEM;
	}

	memcpy(backup_dentry, inline_dentry, MAX_INLINE_DATA);
	truncate_inline_inode(dir, ipage, 0);

	unlock_page(ipage);

	err = f2fs_add_inline_entries(dir, backup_dentry);
	if (err)
		goto recover;

	lock_page(ipage);

	stat_dec_inline_dir(dir);
	clear_inode_flag(dir, FI_INLINE_DENTRY);
	kfree(backup_dentry);
	return 0;
recover:
	lock_page(ipage);
	memcpy(inline_dentry, backup_dentry, MAX_INLINE_DATA);
	f2fs_i_depth_write(dir, 0);
	f2fs_i_size_write(dir, MAX_INLINE_DATA);
	set_page_dirty(ipage);
	f2fs_put_page(ipage, 1);

	kfree(backup_dentry);
	return err;
}

static int f2fs_convert_inline_dir(struct inode *dir, struct page *ipage,
				struct f2fs_inline_dentry *inline_dentry)
{
	if (!F2FS_I(dir)->i_dir_level)
		return f2fs_move_inline_dirents(dir, ipage, inline_dentry);
	else
		return f2fs_move_rehashed_dirents(dir, ipage, inline_dentry);
}

int f2fs_add_inline_entry(struct inode *dir, const struct qstr *new_name,
				const struct qstr *orig_name,
				struct inode *inode, nid_t ino, umode_t mode)
{
	struct f2fs_sb_info *sbi = F2FS_I_SB(dir);
	struct page *ipage;
	unsigned int bit_pos;
	f2fs_hash_t name_hash;
	struct f2fs_inline_dentry *dentry_blk = NULL;
	struct f2fs_dentry_ptr d;
	int slots = GET_DENTRY_SLOTS(new_name->len);
	struct page *page = NULL;
	int err = 0;

	ipage = get_node_page(sbi, dir->i_ino);
	if (IS_ERR(ipage))
		return PTR_ERR(ipage);

	dentry_blk = inline_data_addr(ipage);
	bit_pos = room_for_filename(&dentry_blk->dentry_bitmap,
						slots, NR_INLINE_DENTRY);
	if (bit_pos >= NR_INLINE_DENTRY) {
		err = f2fs_convert_inline_dir(dir, ipage, dentry_blk);
		if (err)
			return err;
		err = -EAGAIN;
		goto out;
	}

	if (inode) {
		down_write(&F2FS_I(inode)->i_sem);
		page = init_inode_metadata(inode, dir, new_name,
						orig_name, ipage);
		if (IS_ERR(page)) {
			err = PTR_ERR(page);
			goto fail;
		}
	}

	f2fs_wait_on_page_writeback(ipage, NODE, true);

<<<<<<< HEAD
	name_hash = f2fs_dentry_hash(new_name, NULL);
	make_dentry_ptr(NULL, &d, (void *)dentry_blk, 2);
=======
	name_hash = f2fs_dentry_hash(new_name);
	make_dentry_ptr_inline(NULL, &d, dentry_blk);
>>>>>>> e9cdd307
	f2fs_update_dentry(ino, mode, &d, new_name, name_hash, bit_pos);

	set_page_dirty(ipage);

	/* we don't need to mark_inode_dirty now */
	if (inode) {
		f2fs_i_pino_write(inode, dir->i_ino);
		f2fs_put_page(page, 1);
	}

	update_parent_metadata(dir, inode, 0);
fail:
	if (inode)
		up_write(&F2FS_I(inode)->i_sem);
out:
	f2fs_put_page(ipage, 1);
	return err;
}

void f2fs_delete_inline_entry(struct f2fs_dir_entry *dentry, struct page *page,
					struct inode *dir, struct inode *inode)
{
	struct f2fs_inline_dentry *inline_dentry;
	int slots = GET_DENTRY_SLOTS(le16_to_cpu(dentry->name_len));
	unsigned int bit_pos;
	int i;

	lock_page(page);
	f2fs_wait_on_page_writeback(page, NODE, true);

	inline_dentry = inline_data_addr(page);
	bit_pos = dentry - inline_dentry->dentry;
	for (i = 0; i < slots; i++)
		__clear_bit_le(bit_pos + i,
				&inline_dentry->dentry_bitmap);

	set_page_dirty(page);
	f2fs_put_page(page, 1);

	dir->i_ctime = dir->i_mtime = current_time(dir);
	f2fs_mark_inode_dirty_sync(dir, false);

	if (inode)
		f2fs_drop_nlink(dir, inode);
}

bool f2fs_empty_inline_dir(struct inode *dir)
{
	struct f2fs_sb_info *sbi = F2FS_I_SB(dir);
	struct page *ipage;
	unsigned int bit_pos = 2;
	struct f2fs_inline_dentry *dentry_blk;

	ipage = get_node_page(sbi, dir->i_ino);
	if (IS_ERR(ipage))
		return false;

	dentry_blk = inline_data_addr(ipage);
	bit_pos = find_next_bit_le(&dentry_blk->dentry_bitmap,
					NR_INLINE_DENTRY,
					bit_pos);

	f2fs_put_page(ipage, 1);

	if (bit_pos < NR_INLINE_DENTRY)
		return false;

	return true;
}

int f2fs_read_inline_dir(struct file *file, struct dir_context *ctx,
				struct fscrypt_str *fstr)
{
	struct inode *inode = file_inode(file);
	struct f2fs_inline_dentry *inline_dentry = NULL;
	struct page *ipage = NULL;
	struct f2fs_dentry_ptr d;
	int err;

	if (ctx->pos == NR_INLINE_DENTRY)
		return 0;

	ipage = get_node_page(F2FS_I_SB(inode), inode->i_ino);
	if (IS_ERR(ipage))
		return PTR_ERR(ipage);

	inline_dentry = inline_data_addr(ipage);

	make_dentry_ptr_inline(inode, &d, inline_dentry);

	err = f2fs_fill_dentries(ctx, &d, 0, fstr);
	if (!err)
		ctx->pos = NR_INLINE_DENTRY;

	f2fs_put_page(ipage, 1);
	return err < 0 ? err : 0;
}

int f2fs_inline_data_fiemap(struct inode *inode,
		struct fiemap_extent_info *fieinfo, __u64 start, __u64 len)
{
	__u64 byteaddr, ilen;
	__u32 flags = FIEMAP_EXTENT_DATA_INLINE | FIEMAP_EXTENT_NOT_ALIGNED |
		FIEMAP_EXTENT_LAST;
	struct node_info ni;
	struct page *ipage;
	int err = 0;

	ipage = get_node_page(F2FS_I_SB(inode), inode->i_ino);
	if (IS_ERR(ipage))
		return PTR_ERR(ipage);

	if (!f2fs_has_inline_data(inode)) {
		err = -EAGAIN;
		goto out;
	}

	ilen = min_t(size_t, MAX_INLINE_DATA, i_size_read(inode));
	if (start >= ilen)
		goto out;
	if (start + len < ilen)
		ilen = start + len;
	ilen -= start;

	get_node_info(F2FS_I_SB(inode), inode->i_ino, &ni);
	byteaddr = (__u64)ni.blk_addr << inode->i_sb->s_blocksize_bits;
	byteaddr += (char *)inline_data_addr(ipage) - (char *)F2FS_INODE(ipage);
	err = fiemap_fill_next_extent(fieinfo, start, byteaddr, ilen, flags);
out:
	f2fs_put_page(ipage, 1);
	return err;
}<|MERGE_RESOLUTION|>--- conflicted
+++ resolved
@@ -533,13 +533,8 @@
 
 	f2fs_wait_on_page_writeback(ipage, NODE, true);
 
-<<<<<<< HEAD
 	name_hash = f2fs_dentry_hash(new_name, NULL);
-	make_dentry_ptr(NULL, &d, (void *)dentry_blk, 2);
-=======
-	name_hash = f2fs_dentry_hash(new_name);
 	make_dentry_ptr_inline(NULL, &d, dentry_blk);
->>>>>>> e9cdd307
 	f2fs_update_dentry(ino, mode, &d, new_name, name_hash, bit_pos);
 
 	set_page_dirty(ipage);
