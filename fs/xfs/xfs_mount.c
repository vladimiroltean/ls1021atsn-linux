--- conflicted
+++ resolved
@@ -232,10 +232,7 @@
 		error = xfs_iunlink_init(pag);
 		if (error)
 			goto out_hash_destroy;
-<<<<<<< HEAD
-=======
 		spin_lock_init(&pag->pag_state_lock);
->>>>>>> 0ecfebd2
 	}
 
 	index = xfs_set_inode_alloc(mp, agcount);
