/*
 * soc-compress.c  --  ALSA SoC Compress
 *
 * Copyright (C) 2012 Intel Corp.
 *
 * Authors: Namarta Kohli <namartax.kohli@intel.com>
 *          Ramesh Babu K V <ramesh.babu@linux.intel.com>
 *          Vinod Koul <vinod.koul@linux.intel.com>
 *
 *  This program is free software; you can redistribute  it and/or modify it
 *  under  the terms of  the GNU General  Public License as published by the
 *  Free Software Foundation;  either version 2 of the  License, or (at your
 *  option) any later version.
 *
 */

#include <linux/kernel.h>
#include <linux/init.h>
#include <linux/delay.h>
#include <linux/slab.h>
#include <linux/workqueue.h>
#include <sound/core.h>
#include <sound/compress_params.h>
#include <sound/compress_driver.h>
#include <sound/soc.h>
#include <sound/initval.h>
#include <sound/soc-dpcm.h>

static int soc_compr_open(struct snd_compr_stream *cstream)
{
	struct snd_soc_pcm_runtime *rtd = cstream->private_data;
	struct snd_soc_platform *platform = rtd->platform;
	struct snd_soc_component *component;
	struct snd_soc_rtdcom_list *rtdcom;
	struct snd_soc_dai *cpu_dai = rtd->cpu_dai;
	int ret = 0, __ret;

	mutex_lock_nested(&rtd->pcm_mutex, rtd->pcm_subclass);

	if (cpu_dai->driver->cops && cpu_dai->driver->cops->startup) {
		ret = cpu_dai->driver->cops->startup(cstream, cpu_dai);
		if (ret < 0) {
			dev_err(cpu_dai->dev,
				"Compress ASoC: can't open interface %s: %d\n",
				cpu_dai->name, ret);
			goto out;
		}
	}

	if (platform && platform->driver->compr_ops && platform->driver->compr_ops->open) {
		ret = platform->driver->compr_ops->open(cstream);
		if (ret < 0) {
			dev_err(platform->dev,
				"Compress ASoC: can't open platform %s: %d\n",
				platform->component.name, ret);
			goto plat_err;
		}
	}

	for_each_rtdcom(rtd, rtdcom) {
		component = rtdcom->component;

		/* ignore duplication for now */
		if (platform && (component == &platform->component))
			continue;

		if (!component->driver->compr_ops ||
		    !component->driver->compr_ops->open)
			continue;

		__ret = component->driver->compr_ops->open(cstream);
		if (__ret < 0) {
			dev_err(component->dev,
				"Compress ASoC: can't open platform %s: %d\n",
				component->name, __ret);
			ret = __ret;
		}
	}
	if (ret < 0)
		goto machine_err;

	if (rtd->dai_link->compr_ops && rtd->dai_link->compr_ops->startup) {
		ret = rtd->dai_link->compr_ops->startup(cstream);
		if (ret < 0) {
			dev_err(rtd->dev,
				"Compress ASoC: %s startup failed: %d\n",
				rtd->dai_link->name, ret);
			goto machine_err;
		}
	}

	snd_soc_runtime_activate(rtd, cstream->direction);

	mutex_unlock(&rtd->pcm_mutex);

	return 0;

machine_err:
	for_each_rtdcom(rtd, rtdcom) {
		component = rtdcom->component;

		/* ignore duplication for now */
		if (platform && (component == &platform->component))
			continue;

		if (!component->driver->compr_ops ||
		    !component->driver->compr_ops->free)
			continue;

		component->driver->compr_ops->free(cstream);
	}

	if (platform && platform->driver->compr_ops && platform->driver->compr_ops->free)
		platform->driver->compr_ops->free(cstream);
plat_err:
	if (cpu_dai->driver->cops && cpu_dai->driver->cops->shutdown)
		cpu_dai->driver->cops->shutdown(cstream, cpu_dai);
out:
	mutex_unlock(&rtd->pcm_mutex);
	return ret;
}

static int soc_compr_open_fe(struct snd_compr_stream *cstream)
{
	struct snd_soc_pcm_runtime *fe = cstream->private_data;
	struct snd_pcm_substream *fe_substream =
		 fe->pcm->streams[cstream->direction].substream;
	struct snd_soc_platform *platform = fe->platform;
	struct snd_soc_component *component;
	struct snd_soc_rtdcom_list *rtdcom;
	struct snd_soc_dai *cpu_dai = fe->cpu_dai;
	struct snd_soc_dpcm *dpcm;
	struct snd_soc_dapm_widget_list *list;
	int stream;
	int ret = 0, __ret;

	if (cstream->direction == SND_COMPRESS_PLAYBACK)
		stream = SNDRV_PCM_STREAM_PLAYBACK;
	else
		stream = SNDRV_PCM_STREAM_CAPTURE;

	mutex_lock_nested(&fe->card->mutex, SND_SOC_CARD_CLASS_RUNTIME);

	if (cpu_dai->driver->cops && cpu_dai->driver->cops->startup) {
		ret = cpu_dai->driver->cops->startup(cstream, cpu_dai);
		if (ret < 0) {
			dev_err(cpu_dai->dev,
				"Compress ASoC: can't open interface %s: %d\n",
				cpu_dai->name, ret);
			goto out;
		}
	}

	if (platform && platform->driver->compr_ops && platform->driver->compr_ops->open) {
		ret = platform->driver->compr_ops->open(cstream);
		if (ret < 0) {
			dev_err(platform->dev,
				"Compress ASoC: can't open platform %s: %d\n",
				platform->component.name, ret);
			goto plat_err;
		}
	}

	for_each_rtdcom(fe, rtdcom) {
		component = rtdcom->component;

		/* ignore duplication for now */
		if (platform && (component == &platform->component))
			continue;

		if (!component->driver->compr_ops ||
		    !component->driver->compr_ops->open)
			continue;

		__ret = component->driver->compr_ops->open(cstream);
		if (__ret < 0) {
			dev_err(component->dev,
				"Compress ASoC: can't open platform %s: %d\n",
				component->name, __ret);
			ret = __ret;
		}
	}
	if (ret < 0)
		goto machine_err;

	if (fe->dai_link->compr_ops && fe->dai_link->compr_ops->startup) {
		ret = fe->dai_link->compr_ops->startup(cstream);
		if (ret < 0) {
			pr_err("Compress ASoC: %s startup failed: %d\n",
			       fe->dai_link->name, ret);
			goto machine_err;
		}
	}

	fe->dpcm[stream].runtime = fe_substream->runtime;

	ret = dpcm_path_get(fe, stream, &list);
	if (ret < 0)
		goto fe_err;
	else if (ret == 0)
		dev_dbg(fe->dev, "Compress ASoC: %s no valid %s route\n",
			fe->dai_link->name, stream ? "capture" : "playback");

	/* calculate valid and active FE <-> BE dpcms */
	dpcm_process_paths(fe, stream, &list, 1);

	fe->dpcm[stream].runtime_update = SND_SOC_DPCM_UPDATE_FE;

	ret = dpcm_be_dai_startup(fe, stream);
	if (ret < 0) {
		/* clean up all links */
		list_for_each_entry(dpcm, &fe->dpcm[stream].be_clients, list_be)
			dpcm->state = SND_SOC_DPCM_LINK_STATE_FREE;

		dpcm_be_disconnect(fe, stream);
		fe->dpcm[stream].runtime = NULL;
		goto path_err;
	}

	dpcm_clear_pending_state(fe, stream);
	dpcm_path_put(&list);

	fe->dpcm[stream].state = SND_SOC_DPCM_STATE_OPEN;
	fe->dpcm[stream].runtime_update = SND_SOC_DPCM_UPDATE_NO;

	snd_soc_runtime_activate(fe, stream);

	mutex_unlock(&fe->card->mutex);

	return 0;

path_err:
	dpcm_path_put(&list);
fe_err:
	if (fe->dai_link->compr_ops && fe->dai_link->compr_ops->shutdown)
		fe->dai_link->compr_ops->shutdown(cstream);
machine_err:
	for_each_rtdcom(fe, rtdcom) {
		component = rtdcom->component;

		/* ignore duplication for now */
		if (platform && (component == &platform->component))
			continue;

		if (!component->driver->compr_ops ||
		    !component->driver->compr_ops->free)
			continue;

		component->driver->compr_ops->free(cstream);
	}

	if (platform && platform->driver->compr_ops && platform->driver->compr_ops->free)
		platform->driver->compr_ops->free(cstream);
plat_err:
	if (cpu_dai->driver->cops && cpu_dai->driver->cops->shutdown)
		cpu_dai->driver->cops->shutdown(cstream, cpu_dai);
out:
	fe->dpcm[stream].runtime_update = SND_SOC_DPCM_UPDATE_NO;
	mutex_unlock(&fe->card->mutex);
	return ret;
}

/*
 * Power down the audio subsystem pmdown_time msecs after close is called.
 * This is to ensure there are no pops or clicks in between any music tracks
 * due to DAPM power cycling.
 */
static void close_delayed_work(struct work_struct *work)
{
	struct snd_soc_pcm_runtime *rtd =
			container_of(work, struct snd_soc_pcm_runtime, delayed_work.work);
	struct snd_soc_dai *codec_dai = rtd->codec_dai;

	mutex_lock_nested(&rtd->pcm_mutex, rtd->pcm_subclass);

	dev_dbg(rtd->dev,
		"Compress ASoC: pop wq checking: %s status: %s waiting: %s\n",
		codec_dai->driver->playback.stream_name,
		codec_dai->playback_active ? "active" : "inactive",
		rtd->pop_wait ? "yes" : "no");

	/* are we waiting on this codec DAI stream */
	if (rtd->pop_wait == 1) {
		rtd->pop_wait = 0;
		snd_soc_dapm_stream_event(rtd, SNDRV_PCM_STREAM_PLAYBACK,
					  SND_SOC_DAPM_STREAM_STOP);
	}

	mutex_unlock(&rtd->pcm_mutex);
}

static int soc_compr_free(struct snd_compr_stream *cstream)
{
	struct snd_soc_pcm_runtime *rtd = cstream->private_data;
	struct snd_soc_platform *platform = rtd->platform;
	struct snd_soc_component *component;
	struct snd_soc_rtdcom_list *rtdcom;
	struct snd_soc_dai *cpu_dai = rtd->cpu_dai;
	struct snd_soc_dai *codec_dai = rtd->codec_dai;
	int stream;

	mutex_lock_nested(&rtd->pcm_mutex, rtd->pcm_subclass);

	if (cstream->direction == SND_COMPRESS_PLAYBACK)
		stream = SNDRV_PCM_STREAM_PLAYBACK;
	else
		stream = SNDRV_PCM_STREAM_CAPTURE;

	snd_soc_runtime_deactivate(rtd, stream);

	snd_soc_dai_digital_mute(codec_dai, 1, cstream->direction);

	if (!cpu_dai->active)
		cpu_dai->rate = 0;

	if (!codec_dai->active)
		codec_dai->rate = 0;

	if (rtd->dai_link->compr_ops && rtd->dai_link->compr_ops->shutdown)
		rtd->dai_link->compr_ops->shutdown(cstream);

	for_each_rtdcom(rtd, rtdcom) {
		component = rtdcom->component;

		/* ignore duplication for now */
		if (platform && (component == &platform->component))
			continue;

		if (!component->driver->compr_ops ||
		    !component->driver->compr_ops->free)
			continue;

		component->driver->compr_ops->free(cstream);
	}

	if (platform && platform->driver->compr_ops && platform->driver->compr_ops->free)
		platform->driver->compr_ops->free(cstream);

	if (cpu_dai->driver->cops && cpu_dai->driver->cops->shutdown)
		cpu_dai->driver->cops->shutdown(cstream, cpu_dai);

	if (cstream->direction == SND_COMPRESS_PLAYBACK) {
		if (snd_soc_runtime_ignore_pmdown_time(rtd)) {
			snd_soc_dapm_stream_event(rtd,
					SNDRV_PCM_STREAM_PLAYBACK,
					SND_SOC_DAPM_STREAM_STOP);
		} else {
			rtd->pop_wait = 1;
			queue_delayed_work(system_power_efficient_wq,
					   &rtd->delayed_work,
					   msecs_to_jiffies(rtd->pmdown_time));
		}
	} else {
		/* capture streams can be powered down now */
		snd_soc_dapm_stream_event(rtd,
			SNDRV_PCM_STREAM_CAPTURE,
			SND_SOC_DAPM_STREAM_STOP);
	}

	mutex_unlock(&rtd->pcm_mutex);
	return 0;
}

static int soc_compr_free_fe(struct snd_compr_stream *cstream)
{
	struct snd_soc_pcm_runtime *fe = cstream->private_data;
	struct snd_soc_platform *platform = fe->platform;
	struct snd_soc_component *component;
	struct snd_soc_rtdcom_list *rtdcom;
	struct snd_soc_dai *cpu_dai = fe->cpu_dai;
	struct snd_soc_dpcm *dpcm;
	int stream, ret;

	mutex_lock_nested(&fe->card->mutex, SND_SOC_CARD_CLASS_RUNTIME);

	if (cstream->direction == SND_COMPRESS_PLAYBACK)
		stream = SNDRV_PCM_STREAM_PLAYBACK;
	else
		stream = SNDRV_PCM_STREAM_CAPTURE;

	snd_soc_runtime_deactivate(fe, stream);

	fe->dpcm[stream].runtime_update = SND_SOC_DPCM_UPDATE_FE;

	ret = dpcm_be_dai_hw_free(fe, stream);
	if (ret < 0)
		dev_err(fe->dev, "Compressed ASoC: hw_free failed: %d\n", ret);

	ret = dpcm_be_dai_shutdown(fe, stream);

	/* mark FE's links ready to prune */
	list_for_each_entry(dpcm, &fe->dpcm[stream].be_clients, list_be)
		dpcm->state = SND_SOC_DPCM_LINK_STATE_FREE;

	dpcm_dapm_stream_event(fe, stream, SND_SOC_DAPM_STREAM_STOP);

	fe->dpcm[stream].state = SND_SOC_DPCM_STATE_CLOSE;
	fe->dpcm[stream].runtime_update = SND_SOC_DPCM_UPDATE_NO;

	dpcm_be_disconnect(fe, stream);

	fe->dpcm[stream].runtime = NULL;

	if (fe->dai_link->compr_ops && fe->dai_link->compr_ops->shutdown)
		fe->dai_link->compr_ops->shutdown(cstream);

	if (platform && platform->driver->compr_ops && platform->driver->compr_ops->free)
		platform->driver->compr_ops->free(cstream);

	for_each_rtdcom(fe, rtdcom) {
		component = rtdcom->component;

		/* ignore duplication for now */
		if (platform && (component == &platform->component))
			continue;

		if (!component->driver->compr_ops ||
		    !component->driver->compr_ops->free)
			continue;

		component->driver->compr_ops->free(cstream);
	}

	if (cpu_dai->driver->cops && cpu_dai->driver->cops->shutdown)
		cpu_dai->driver->cops->shutdown(cstream, cpu_dai);

	mutex_unlock(&fe->card->mutex);
	return 0;
}

static int soc_compr_trigger(struct snd_compr_stream *cstream, int cmd)
{

	struct snd_soc_pcm_runtime *rtd = cstream->private_data;
	struct snd_soc_platform *platform = rtd->platform;
	struct snd_soc_component *component;
	struct snd_soc_rtdcom_list *rtdcom;
	struct snd_soc_dai *codec_dai = rtd->codec_dai;
	struct snd_soc_dai *cpu_dai = rtd->cpu_dai;
	int ret = 0, __ret;

	mutex_lock_nested(&rtd->pcm_mutex, rtd->pcm_subclass);

	if (platform && platform->driver->compr_ops && platform->driver->compr_ops->trigger) {
		ret = platform->driver->compr_ops->trigger(cstream, cmd);
		if (ret < 0)
			goto out;
	}

	for_each_rtdcom(rtd, rtdcom) {
		component = rtdcom->component;

		/* ignore duplication for now */
		if (platform && (component == &platform->component))
			continue;

		if (!component->driver->compr_ops ||
		    !component->driver->compr_ops->trigger)
			continue;

		__ret = component->driver->compr_ops->trigger(cstream, cmd);
		if (__ret < 0)
			ret = __ret;
	}
	if (ret < 0)
		goto out;

	if (cpu_dai->driver->cops && cpu_dai->driver->cops->trigger)
		cpu_dai->driver->cops->trigger(cstream, cmd, cpu_dai);

	switch (cmd) {
	case SNDRV_PCM_TRIGGER_START:
		snd_soc_dai_digital_mute(codec_dai, 0, cstream->direction);
		break;
	case SNDRV_PCM_TRIGGER_STOP:
		snd_soc_dai_digital_mute(codec_dai, 1, cstream->direction);
		break;
	}

out:
	mutex_unlock(&rtd->pcm_mutex);
	return ret;
}

static int soc_compr_trigger_fe(struct snd_compr_stream *cstream, int cmd)
{
	struct snd_soc_pcm_runtime *fe = cstream->private_data;
	struct snd_soc_platform *platform = fe->platform;
	struct snd_soc_component *component;
	struct snd_soc_rtdcom_list *rtdcom;
	struct snd_soc_dai *cpu_dai = fe->cpu_dai;
	int ret = 0, __ret, stream;

	if (cmd == SND_COMPR_TRIGGER_PARTIAL_DRAIN ||
		cmd == SND_COMPR_TRIGGER_DRAIN) {

		if (platform &&
		    platform->driver->compr_ops &&
		    platform->driver->compr_ops->trigger)
			return platform->driver->compr_ops->trigger(cstream,
								    cmd);

		for_each_rtdcom(fe, rtdcom) {
			component = rtdcom->component;

			/* ignore duplication for now */
			if (platform && (component == &platform->component))
				continue;

			if (!component->driver->compr_ops ||
			    !component->driver->compr_ops->trigger)
				continue;

			__ret = component->driver->compr_ops->trigger(cstream, cmd);
			if (__ret < 0)
				ret = __ret;
		}
		return ret;
	}

	if (cstream->direction == SND_COMPRESS_PLAYBACK)
		stream = SNDRV_PCM_STREAM_PLAYBACK;
	else
		stream = SNDRV_PCM_STREAM_CAPTURE;


	mutex_lock_nested(&fe->card->mutex, SND_SOC_CARD_CLASS_RUNTIME);

	if (cpu_dai->driver->cops && cpu_dai->driver->cops->trigger) {
		ret = cpu_dai->driver->cops->trigger(cstream, cmd, cpu_dai);
		if (ret < 0)
			goto out;
	}

	if (platform && platform->driver->compr_ops && platform->driver->compr_ops->trigger) {
		ret = platform->driver->compr_ops->trigger(cstream, cmd);
		if (ret < 0)
			goto out;
	}

	for_each_rtdcom(fe, rtdcom) {
		component = rtdcom->component;

		/* ignore duplication for now */
		if (platform && (component == &platform->component))
			continue;

		if (!component->driver->compr_ops ||
		    !component->driver->compr_ops->trigger)
			continue;

		__ret = component->driver->compr_ops->trigger(cstream, cmd);
		if (__ret < 0)
			ret = __ret;
	}
	if (ret < 0)
		goto out;

	fe->dpcm[stream].runtime_update = SND_SOC_DPCM_UPDATE_FE;

	ret = dpcm_be_dai_trigger(fe, stream, cmd);

	switch (cmd) {
	case SNDRV_PCM_TRIGGER_START:
	case SNDRV_PCM_TRIGGER_RESUME:
	case SNDRV_PCM_TRIGGER_PAUSE_RELEASE:
		fe->dpcm[stream].state = SND_SOC_DPCM_STATE_START;
		break;
	case SNDRV_PCM_TRIGGER_STOP:
	case SNDRV_PCM_TRIGGER_SUSPEND:
		fe->dpcm[stream].state = SND_SOC_DPCM_STATE_STOP;
		break;
	case SNDRV_PCM_TRIGGER_PAUSE_PUSH:
		fe->dpcm[stream].state = SND_SOC_DPCM_STATE_PAUSED;
		break;
	}

out:
	fe->dpcm[stream].runtime_update = SND_SOC_DPCM_UPDATE_NO;
	mutex_unlock(&fe->card->mutex);
	return ret;
}

static int soc_compr_set_params(struct snd_compr_stream *cstream,
					struct snd_compr_params *params)
{
	struct snd_soc_pcm_runtime *rtd = cstream->private_data;
	struct snd_soc_platform *platform = rtd->platform;
	struct snd_soc_component *component;
	struct snd_soc_rtdcom_list *rtdcom;
	struct snd_soc_dai *cpu_dai = rtd->cpu_dai;
	int ret = 0, __ret;

	mutex_lock_nested(&rtd->pcm_mutex, rtd->pcm_subclass);

	/* first we call set_params for the platform driver
	 * this should configure the soc side
	 * if the machine has compressed ops then we call that as well
	 * expectation is that platform and machine will configure everything
	 * for this compress path, like configuring pcm port for codec
	 */
	if (cpu_dai->driver->cops && cpu_dai->driver->cops->set_params) {
		ret = cpu_dai->driver->cops->set_params(cstream, params, cpu_dai);
		if (ret < 0)
			goto err;
	}

	if (platform && platform->driver->compr_ops && platform->driver->compr_ops->set_params) {
		ret = platform->driver->compr_ops->set_params(cstream, params);
		if (ret < 0)
			goto err;
	}

	for_each_rtdcom(rtd, rtdcom) {
		component = rtdcom->component;

		/* ignore duplication for now */
		if (platform && (component == &platform->component))
			continue;

		if (!component->driver->compr_ops ||
		    !component->driver->compr_ops->set_params)
			continue;

		__ret = component->driver->compr_ops->set_params(cstream, params);
		if (__ret < 0)
			ret = __ret;
	}
	if (ret < 0)
		goto err;

	if (rtd->dai_link->compr_ops && rtd->dai_link->compr_ops->set_params) {
		ret = rtd->dai_link->compr_ops->set_params(cstream);
		if (ret < 0)
			goto err;
	}

	if (cstream->direction == SND_COMPRESS_PLAYBACK)
		snd_soc_dapm_stream_event(rtd, SNDRV_PCM_STREAM_PLAYBACK,
					SND_SOC_DAPM_STREAM_START);
	else
		snd_soc_dapm_stream_event(rtd, SNDRV_PCM_STREAM_CAPTURE,
					SND_SOC_DAPM_STREAM_START);

	/* cancel any delayed stream shutdown that is pending */
	rtd->pop_wait = 0;
	mutex_unlock(&rtd->pcm_mutex);

	cancel_delayed_work_sync(&rtd->delayed_work);

	return ret;

err:
	mutex_unlock(&rtd->pcm_mutex);
	return ret;
}

static int soc_compr_set_params_fe(struct snd_compr_stream *cstream,
					struct snd_compr_params *params)
{
	struct snd_soc_pcm_runtime *fe = cstream->private_data;
	struct snd_pcm_substream *fe_substream =
		 fe->pcm->streams[cstream->direction].substream;
	struct snd_soc_platform *platform = fe->platform;
	struct snd_soc_component *component;
	struct snd_soc_rtdcom_list *rtdcom;
	struct snd_soc_dai *cpu_dai = fe->cpu_dai;
	int ret = 0, __ret, stream;

	if (cstream->direction == SND_COMPRESS_PLAYBACK)
		stream = SNDRV_PCM_STREAM_PLAYBACK;
	else
		stream = SNDRV_PCM_STREAM_CAPTURE;

	mutex_lock_nested(&fe->card->mutex, SND_SOC_CARD_CLASS_RUNTIME);

	if (cpu_dai->driver->cops && cpu_dai->driver->cops->set_params) {
		ret = cpu_dai->driver->cops->set_params(cstream, params, cpu_dai);
		if (ret < 0)
			goto out;
	}

	if (platform && platform->driver->compr_ops && platform->driver->compr_ops->set_params) {
		ret = platform->driver->compr_ops->set_params(cstream, params);
		if (ret < 0)
			goto out;
	}

	for_each_rtdcom(fe, rtdcom) {
		component = rtdcom->component;

		/* ignore duplication for now */
		if (platform && (component == &platform->component))
			continue;

		if (!component->driver->compr_ops ||
		    !component->driver->compr_ops->set_params)
			continue;

		__ret = component->driver->compr_ops->set_params(cstream, params);
		if (__ret < 0)
			ret = __ret;
	}
	if (ret < 0)
		goto out;

	if (fe->dai_link->compr_ops && fe->dai_link->compr_ops->set_params) {
		ret = fe->dai_link->compr_ops->set_params(cstream);
		if (ret < 0)
			goto out;
	}

	/*
	 * Create an empty hw_params for the BE as the machine driver must
	 * fix this up to match DSP decoder and ASRC configuration.
	 * I.e. machine driver fixup for compressed BE is mandatory.
	 */
	memset(&fe->dpcm[fe_substream->stream].hw_params, 0,
		sizeof(struct snd_pcm_hw_params));

	fe->dpcm[stream].runtime_update = SND_SOC_DPCM_UPDATE_FE;

	ret = dpcm_be_dai_hw_params(fe, stream);
	if (ret < 0)
		goto out;

	ret = dpcm_be_dai_prepare(fe, stream);
	if (ret < 0)
		goto out;

	dpcm_dapm_stream_event(fe, stream, SND_SOC_DAPM_STREAM_START);
	fe->dpcm[stream].state = SND_SOC_DPCM_STATE_PREPARE;

out:
	fe->dpcm[stream].runtime_update = SND_SOC_DPCM_UPDATE_NO;
	mutex_unlock(&fe->card->mutex);
	return ret;
}

static int soc_compr_get_params(struct snd_compr_stream *cstream,
					struct snd_codec *params)
{
	struct snd_soc_pcm_runtime *rtd = cstream->private_data;
	struct snd_soc_platform *platform = rtd->platform;
	struct snd_soc_component *component;
	struct snd_soc_rtdcom_list *rtdcom;
	struct snd_soc_dai *cpu_dai = rtd->cpu_dai;
	int ret = 0, __ret;

	mutex_lock_nested(&rtd->pcm_mutex, rtd->pcm_subclass);

	if (cpu_dai->driver->cops && cpu_dai->driver->cops->get_params) {
		ret = cpu_dai->driver->cops->get_params(cstream, params, cpu_dai);
		if (ret < 0)
			goto err;
	}

	if (platform && platform->driver->compr_ops && platform->driver->compr_ops->get_params) {
		ret = platform->driver->compr_ops->get_params(cstream, params);
		if (ret < 0)
			goto err;
	}

	for_each_rtdcom(rtd, rtdcom) {
		component = rtdcom->component;

		/* ignore duplication for now */
		if (platform && (component == &platform->component))
			continue;

		if (!component->driver->compr_ops ||
		    !component->driver->compr_ops->get_params)
			continue;

		__ret = component->driver->compr_ops->get_params(cstream, params);
		if (__ret < 0)
			ret = __ret;
	}

err:
	mutex_unlock(&rtd->pcm_mutex);
	return ret;
}

static int soc_compr_get_caps(struct snd_compr_stream *cstream,
				struct snd_compr_caps *caps)
{
	struct snd_soc_pcm_runtime *rtd = cstream->private_data;
	struct snd_soc_platform *platform = rtd->platform;
	struct snd_soc_component *component;
	struct snd_soc_rtdcom_list *rtdcom;
	int ret = 0, __ret;

	mutex_lock_nested(&rtd->pcm_mutex, rtd->pcm_subclass);

	if (platform && platform->driver->compr_ops && platform->driver->compr_ops->get_caps) {
		ret = platform->driver->compr_ops->get_caps(cstream, caps);
		if (ret < 0)
			goto err;
	}

	for_each_rtdcom(rtd, rtdcom) {
		component = rtdcom->component;

		/* ignore duplication for now */
		if (platform && (component == &platform->component))
			continue;

		if (!component->driver->compr_ops ||
		    !component->driver->compr_ops->get_caps)
			continue;

		__ret = component->driver->compr_ops->get_caps(cstream, caps);
		if (__ret < 0)
			ret = __ret;
	}

err:
	mutex_unlock(&rtd->pcm_mutex);
	return ret;
}

static int soc_compr_get_codec_caps(struct snd_compr_stream *cstream,
				struct snd_compr_codec_caps *codec)
{
	struct snd_soc_pcm_runtime *rtd = cstream->private_data;
	struct snd_soc_platform *platform = rtd->platform;
	struct snd_soc_component *component;
	struct snd_soc_rtdcom_list *rtdcom;
	int ret = 0, __ret;

	mutex_lock_nested(&rtd->pcm_mutex, rtd->pcm_subclass);

	if (platform && platform->driver->compr_ops && platform->driver->compr_ops->get_codec_caps) {
		ret = platform->driver->compr_ops->get_codec_caps(cstream, codec);
		if (ret < 0)
			goto err;
	}

	for_each_rtdcom(rtd, rtdcom) {
		component = rtdcom->component;

		/* ignore duplication for now */
		if (platform && (component == &platform->component))
			continue;

		if (!component->driver->compr_ops ||
		    !component->driver->compr_ops->get_codec_caps)
			continue;

		__ret = component->driver->compr_ops->get_codec_caps(cstream, codec);
		if (__ret < 0)
			ret = __ret;
	}

err:
	mutex_unlock(&rtd->pcm_mutex);
	return ret;
}

static int soc_compr_ack(struct snd_compr_stream *cstream, size_t bytes)
{
	struct snd_soc_pcm_runtime *rtd = cstream->private_data;
	struct snd_soc_platform *platform = rtd->platform;
	struct snd_soc_component *component;
	struct snd_soc_rtdcom_list *rtdcom;
	struct snd_soc_dai *cpu_dai = rtd->cpu_dai;
	int ret = 0, __ret;

	mutex_lock_nested(&rtd->pcm_mutex, rtd->pcm_subclass);

	if (cpu_dai->driver->cops && cpu_dai->driver->cops->ack) {
		ret = cpu_dai->driver->cops->ack(cstream, bytes, cpu_dai);
		if (ret < 0)
			goto err;
	}

	if (platform && platform->driver->compr_ops && platform->driver->compr_ops->ack) {
		ret = platform->driver->compr_ops->ack(cstream, bytes);
		if (ret < 0)
			goto err;
	}

	for_each_rtdcom(rtd, rtdcom) {
		component = rtdcom->component;

		/* ignore duplication for now */
		if (platform && (component == &platform->component))
			continue;

		if (!component->driver->compr_ops ||
		    !component->driver->compr_ops->ack)
			continue;

		__ret = component->driver->compr_ops->ack(cstream, bytes);
		if (__ret < 0)
			ret = __ret;
	}

err:
	mutex_unlock(&rtd->pcm_mutex);
	return ret;
}

static int soc_compr_pointer(struct snd_compr_stream *cstream,
			struct snd_compr_tstamp *tstamp)
{
	struct snd_soc_pcm_runtime *rtd = cstream->private_data;
	struct snd_soc_platform *platform = rtd->platform;
	struct snd_soc_component *component;
	struct snd_soc_rtdcom_list *rtdcom;
	int ret = 0, __ret;
	struct snd_soc_dai *cpu_dai = rtd->cpu_dai;

	mutex_lock_nested(&rtd->pcm_mutex, rtd->pcm_subclass);

	if (cpu_dai->driver->cops && cpu_dai->driver->cops->pointer)
		cpu_dai->driver->cops->pointer(cstream, tstamp, cpu_dai);

	if (platform && platform->driver->compr_ops && platform->driver->compr_ops->pointer) {
		ret = platform->driver->compr_ops->pointer(cstream, tstamp);
		if (ret < 0)
			goto err;
	}

	for_each_rtdcom(rtd, rtdcom) {
		component = rtdcom->component;

		/* ignore duplication for now */
		if (platform && (component == &platform->component))
			continue;

		if (!component->driver->compr_ops ||
		    !component->driver->compr_ops->pointer)
			continue;

		__ret = component->driver->compr_ops->pointer(cstream, tstamp);
		if (__ret < 0)
			ret = __ret;
	}

err:
	mutex_unlock(&rtd->pcm_mutex);
	return ret;
}

static int soc_compr_copy(struct snd_compr_stream *cstream,
			  char __user *buf, size_t count)
{
	struct snd_soc_pcm_runtime *rtd = cstream->private_data;
	struct snd_soc_platform *platform = rtd->platform;
	struct snd_soc_component *component;
	struct snd_soc_rtdcom_list *rtdcom;
	int ret = 0;

	mutex_lock_nested(&rtd->pcm_mutex, rtd->pcm_subclass);

	if (platform && platform->driver->compr_ops && platform->driver->compr_ops->copy) {
		ret = platform->driver->compr_ops->copy(cstream, buf, count);
		if (ret < 0)
			goto err;
	}

	for_each_rtdcom(rtd, rtdcom) {
		component = rtdcom->component;

		/* ignore duplication for now */
		if (platform && (component == &platform->component))
			continue;

		if (!component->driver->compr_ops ||
		    !component->driver->compr_ops->copy)
			continue;

		ret = component->driver->compr_ops->copy(cstream, buf, count);
		break;
	}

err:
	mutex_unlock(&rtd->pcm_mutex);
	return ret;
}

static int soc_compr_set_metadata(struct snd_compr_stream *cstream,
				struct snd_compr_metadata *metadata)
{
	struct snd_soc_pcm_runtime *rtd = cstream->private_data;
	struct snd_soc_platform *platform = rtd->platform;
	struct snd_soc_component *component;
	struct snd_soc_rtdcom_list *rtdcom;
	struct snd_soc_dai *cpu_dai = rtd->cpu_dai;
	int ret = 0, __ret;

	if (cpu_dai->driver->cops && cpu_dai->driver->cops->set_metadata) {
		ret = cpu_dai->driver->cops->set_metadata(cstream, metadata, cpu_dai);
		if (ret < 0)
			return ret;
	}

	if (platform && platform->driver->compr_ops && platform->driver->compr_ops->set_metadata) {
		ret = platform->driver->compr_ops->set_metadata(cstream, metadata);
		if (ret < 0)
			return ret;
	}

	for_each_rtdcom(rtd, rtdcom) {
		component = rtdcom->component;

		/* ignore duplication for now */
		if (platform && (component == &platform->component))
			continue;

		if (!component->driver->compr_ops ||
		    !component->driver->compr_ops->set_metadata)
			continue;

		__ret = component->driver->compr_ops->set_metadata(cstream, metadata);
		if (__ret < 0)
			ret = __ret;
	}

	return ret;
}

static int soc_compr_get_metadata(struct snd_compr_stream *cstream,
				struct snd_compr_metadata *metadata)
{
	struct snd_soc_pcm_runtime *rtd = cstream->private_data;
	struct snd_soc_platform *platform = rtd->platform;
	struct snd_soc_component *component;
	struct snd_soc_rtdcom_list *rtdcom;
	struct snd_soc_dai *cpu_dai = rtd->cpu_dai;
	int ret = 0, __ret;

	if (cpu_dai->driver->cops && cpu_dai->driver->cops->get_metadata) {
		ret = cpu_dai->driver->cops->get_metadata(cstream, metadata, cpu_dai);
		if (ret < 0)
			return ret;
	}

	if (platform && platform->driver->compr_ops && platform->driver->compr_ops->get_metadata) {
		ret = platform->driver->compr_ops->get_metadata(cstream, metadata);
		if (ret < 0)
			return ret;
	}

	for_each_rtdcom(rtd, rtdcom) {
		component = rtdcom->component;

		/* ignore duplication for now */
		if (platform && (component == &platform->component))
			continue;

		if (!component->driver->compr_ops ||
		    !component->driver->compr_ops->get_metadata)
			continue;

		__ret = component->driver->compr_ops->get_metadata(cstream, metadata);
		if (__ret < 0)
			ret = __ret;
	}

	return ret;
}

/* ASoC Compress operations */
static struct snd_compr_ops soc_compr_ops = {
	.open		= soc_compr_open,
	.free		= soc_compr_free,
	.set_params	= soc_compr_set_params,
	.set_metadata   = soc_compr_set_metadata,
	.get_metadata	= soc_compr_get_metadata,
	.get_params	= soc_compr_get_params,
	.trigger	= soc_compr_trigger,
	.pointer	= soc_compr_pointer,
	.ack		= soc_compr_ack,
	.get_caps	= soc_compr_get_caps,
	.get_codec_caps = soc_compr_get_codec_caps
};

/* ASoC Dynamic Compress operations */
static struct snd_compr_ops soc_compr_dyn_ops = {
	.open		= soc_compr_open_fe,
	.free		= soc_compr_free_fe,
	.set_params	= soc_compr_set_params_fe,
	.get_params	= soc_compr_get_params,
	.set_metadata   = soc_compr_set_metadata,
	.get_metadata	= soc_compr_get_metadata,
	.trigger	= soc_compr_trigger_fe,
	.pointer	= soc_compr_pointer,
	.ack		= soc_compr_ack,
	.get_caps	= soc_compr_get_caps,
	.get_codec_caps = soc_compr_get_codec_caps
};

/**
 * snd_soc_new_compress - create a new compress.
 *
 * @rtd: The runtime for which we will create compress
 * @num: the device index number (zero based - shared with normal PCMs)
 *
 * Return: 0 for success, else error.
 */
int snd_soc_new_compress(struct snd_soc_pcm_runtime *rtd, int num)
{
	struct snd_soc_platform *platform = rtd->platform;
	struct snd_soc_component *component;
	struct snd_soc_rtdcom_list *rtdcom;
	struct snd_soc_dai *codec_dai = rtd->codec_dai;
	struct snd_soc_dai *cpu_dai = rtd->cpu_dai;
	struct snd_compr *compr;
	struct snd_pcm *be_pcm;
	char new_name[64];
	int ret = 0, direction = 0;
	int playback = 0, capture = 0;

	if (rtd->num_codecs > 1) {
		dev_err(rtd->card->dev,
			"Compress ASoC: Multicodec not supported\n");
		return -EINVAL;
	}

	/* check client and interface hw capabilities */
	if (codec_dai->driver->playback.channels_min)
		playback = 1;
	if (codec_dai->driver->capture.channels_min)
		capture = 1;

	capture = capture && cpu_dai->driver->capture.channels_min;
	playback = playback && cpu_dai->driver->playback.channels_min;

	/*
	 * Compress devices are unidirectional so only one of the directions
	 * should be set, check for that (xor)
	 */
	if (playback + capture != 1) {
		dev_err(rtd->card->dev,
			"Compress ASoC: Invalid direction for P %d, C %d\n",
			playback, capture);
		return -EINVAL;
	}

	if (playback)
		direction = SND_COMPRESS_PLAYBACK;
	else
		direction = SND_COMPRESS_CAPTURE;

	compr = kzalloc(sizeof(*compr), GFP_KERNEL);
	if (!compr)
		return -ENOMEM;

	compr->ops = devm_kzalloc(rtd->card->dev, sizeof(soc_compr_ops),
				  GFP_KERNEL);
	if (!compr->ops) {
		ret = -ENOMEM;
		goto compr_err;
	}

	if (rtd->dai_link->dynamic) {
		snprintf(new_name, sizeof(new_name), "(%s)",
			rtd->dai_link->stream_name);

		ret = snd_pcm_new_internal(rtd->card->snd_card, new_name, num,
				rtd->dai_link->dpcm_playback,
				rtd->dai_link->dpcm_capture, &be_pcm);
		if (ret < 0) {
			dev_err(rtd->card->dev,
				"Compress ASoC: can't create compressed for %s: %d\n",
				rtd->dai_link->name, ret);
			goto compr_err;
		}

		rtd->pcm = be_pcm;
		rtd->fe_compr = 1;
		if (rtd->dai_link->dpcm_playback)
			be_pcm->streams[SNDRV_PCM_STREAM_PLAYBACK].substream->private_data = rtd;
		else if (rtd->dai_link->dpcm_capture)
			be_pcm->streams[SNDRV_PCM_STREAM_CAPTURE].substream->private_data = rtd;
		memcpy(compr->ops, &soc_compr_dyn_ops, sizeof(soc_compr_dyn_ops));
	} else {
		snprintf(new_name, sizeof(new_name), "%s %s-%d",
			rtd->dai_link->stream_name, codec_dai->name, num);

		memcpy(compr->ops, &soc_compr_ops, sizeof(soc_compr_ops));
	}


	/* Add copy callback for not memory mapped DSPs */
	if (platform && platform->driver->compr_ops && platform->driver->compr_ops->copy)
		compr->ops->copy = soc_compr_copy;

	for_each_rtdcom(rtd, rtdcom) {
		component = rtdcom->component;

		/* ignore duplication for now */
		if (platform && (component == &platform->component))
			continue;

		if (!component->driver->compr_ops ||
		    !component->driver->compr_ops->copy)
			continue;

		compr->ops->copy = soc_compr_copy;
	}


	mutex_init(&compr->lock);
	ret = snd_compress_new(rtd->card->snd_card, num, direction,
				new_name, compr);
	if (ret < 0) {
		component = rtd->codec_dai->component;
<<<<<<< HEAD
		pr_err("compress asoc: can't create compress for codec %s\n",
			component->name);
=======
		dev_err(component->dev,
			"Compress ASoC: can't create compress for codec %s: %d\n",
			component->name, ret);
>>>>>>> 141dfc9e
		goto compr_err;
	}

	/* DAPM dai link stream work */
	INIT_DELAYED_WORK(&rtd->delayed_work, close_delayed_work);

	rtd->compr = compr;
	compr->private_data = rtd;

	dev_info(rtd->card->dev, "Compress ASoC: %s <-> %s mapping ok\n",
		 codec_dai->name, cpu_dai->name);
	return ret;

compr_err:
	kfree(compr);
	return ret;
}
EXPORT_SYMBOL_GPL(snd_soc_new_compress);<|MERGE_RESOLUTION|>--- conflicted
+++ resolved
@@ -1209,14 +1209,9 @@
 				new_name, compr);
 	if (ret < 0) {
 		component = rtd->codec_dai->component;
-<<<<<<< HEAD
-		pr_err("compress asoc: can't create compress for codec %s\n",
-			component->name);
-=======
 		dev_err(component->dev,
 			"Compress ASoC: can't create compress for codec %s: %d\n",
 			component->name, ret);
->>>>>>> 141dfc9e
 		goto compr_err;
 	}
 
