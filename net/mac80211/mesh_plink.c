--- conflicted
+++ resolved
@@ -55,8 +55,6 @@
 	sta->plink_retries = 0;
 }
 
-<<<<<<< HEAD
-=======
 /*
  * mesh_set_short_slot_time - enable / disable ERP short slot time.
  *
@@ -117,7 +115,6 @@
 	return changed;
 }
 
->>>>>>> 3f52b7e3
 /**
  * mesh_set_ht_prot_mode - set correct HT protection mode
  *
@@ -402,21 +399,12 @@
 out:
 	spin_unlock_bh(&sta->lock);
 }
-<<<<<<< HEAD
 
 static struct sta_info *
 __mesh_sta_info_alloc(struct ieee80211_sub_if_data *sdata, u8 *hw_addr)
 {
 	struct sta_info *sta;
 
-=======
-
-static struct sta_info *
-__mesh_sta_info_alloc(struct ieee80211_sub_if_data *sdata, u8 *hw_addr)
-{
-	struct sta_info *sta;
-
->>>>>>> 3f52b7e3
 	if (sdata->local->num_sta >= MESH_MAX_PLINKS)
 		return NULL;
 
