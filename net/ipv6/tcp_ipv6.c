/*
 *	TCP over IPv6
 *	Linux INET6 implementation
 *
 *	Authors:
 *	Pedro Roque		<roque@di.fc.ul.pt>
 *
 *	Based on:
 *	linux/net/ipv4/tcp.c
 *	linux/net/ipv4/tcp_input.c
 *	linux/net/ipv4/tcp_output.c
 *
 *	Fixes:
 *	Hideaki YOSHIFUJI	:	sin6_scope_id support
 *	YOSHIFUJI Hideaki @USAGI and:	Support IPV6_V6ONLY socket option, which
 *	Alexey Kuznetsov		allow both IPv4 and IPv6 sockets to bind
 *					a single port at the same time.
 *	YOSHIFUJI Hideaki @USAGI:	convert /proc/net/tcp6 to seq_file.
 *
 *	This program is free software; you can redistribute it and/or
 *      modify it under the terms of the GNU General Public License
 *      as published by the Free Software Foundation; either version
 *      2 of the License, or (at your option) any later version.
 */

#include <linux/bottom_half.h>
#include <linux/module.h>
#include <linux/errno.h>
#include <linux/types.h>
#include <linux/socket.h>
#include <linux/sockios.h>
#include <linux/net.h>
#include <linux/jiffies.h>
#include <linux/in.h>
#include <linux/in6.h>
#include <linux/netdevice.h>
#include <linux/init.h>
#include <linux/jhash.h>
#include <linux/ipsec.h>
#include <linux/times.h>
#include <linux/slab.h>
#include <linux/uaccess.h>
#include <linux/ipv6.h>
#include <linux/icmpv6.h>
#include <linux/random.h>

#include <net/tcp.h>
#include <net/ndisc.h>
#include <net/inet6_hashtables.h>
#include <net/inet6_connection_sock.h>
#include <net/ipv6.h>
#include <net/transp_v6.h>
#include <net/addrconf.h>
#include <net/ip6_route.h>
#include <net/ip6_checksum.h>
#include <net/inet_ecn.h>
#include <net/protocol.h>
#include <net/xfrm.h>
#include <net/snmp.h>
#include <net/dsfield.h>
#include <net/timewait_sock.h>
#include <net/inet_common.h>
#include <net/secure_seq.h>
#include <net/tcp_memcontrol.h>
#include <net/busy_poll.h>

#include <linux/proc_fs.h>
#include <linux/seq_file.h>

#include <linux/crypto.h>
#include <linux/scatterlist.h>

static void	tcp_v6_send_reset(struct sock *sk, struct sk_buff *skb);
static void	tcp_v6_reqsk_send_ack(struct sock *sk, struct sk_buff *skb,
				      struct request_sock *req);

static int	tcp_v6_do_rcv(struct sock *sk, struct sk_buff *skb);

static const struct inet_connection_sock_af_ops ipv6_mapped;
static const struct inet_connection_sock_af_ops ipv6_specific;
#ifdef CONFIG_TCP_MD5SIG
static const struct tcp_sock_af_ops tcp_sock_ipv6_specific;
static const struct tcp_sock_af_ops tcp_sock_ipv6_mapped_specific;
#else
static struct tcp_md5sig_key *tcp_v6_md5_do_lookup(struct sock *sk,
						   const struct in6_addr *addr)
{
	return NULL;
}
#endif

static void inet6_sk_rx_dst_set(struct sock *sk, const struct sk_buff *skb)
{
	struct dst_entry *dst = skb_dst(skb);

	if (dst) {
		const struct rt6_info *rt = (const struct rt6_info *)dst;

		dst_hold(dst);
		sk->sk_rx_dst = dst;
		inet_sk(sk)->rx_dst_ifindex = skb->skb_iif;
		if (rt->rt6i_node)
			inet6_sk(sk)->rx_dst_cookie = rt->rt6i_node->fn_sernum;
	}
}

static __u32 tcp_v6_init_sequence(const struct sk_buff *skb)
{
	return secure_tcpv6_sequence_number(ipv6_hdr(skb)->daddr.s6_addr32,
					    ipv6_hdr(skb)->saddr.s6_addr32,
					    tcp_hdr(skb)->dest,
					    tcp_hdr(skb)->source);
}

static int tcp_v6_connect(struct sock *sk, struct sockaddr *uaddr,
			  int addr_len)
{
	struct sockaddr_in6 *usin = (struct sockaddr_in6 *) uaddr;
	struct inet_sock *inet = inet_sk(sk);
	struct inet_connection_sock *icsk = inet_csk(sk);
	struct ipv6_pinfo *np = inet6_sk(sk);
	struct tcp_sock *tp = tcp_sk(sk);
	struct in6_addr *saddr = NULL, *final_p, final;
	struct rt6_info *rt;
	struct flowi6 fl6;
	struct dst_entry *dst;
	int addr_type;
	int err;

	if (addr_len < SIN6_LEN_RFC2133)
		return -EINVAL;

	if (usin->sin6_family != AF_INET6)
		return -EAFNOSUPPORT;

	memset(&fl6, 0, sizeof(fl6));

	if (np->sndflow) {
		fl6.flowlabel = usin->sin6_flowinfo&IPV6_FLOWINFO_MASK;
		IP6_ECN_flow_init(fl6.flowlabel);
		if (fl6.flowlabel&IPV6_FLOWLABEL_MASK) {
			struct ip6_flowlabel *flowlabel;
			flowlabel = fl6_sock_lookup(sk, fl6.flowlabel);
			if (!flowlabel)
				return -EINVAL;
			fl6_sock_release(flowlabel);
		}
	}

	/*
	 *	connect() to INADDR_ANY means loopback (BSD'ism).
	 */

	if (ipv6_addr_any(&usin->sin6_addr))
		usin->sin6_addr.s6_addr[15] = 0x1;

	addr_type = ipv6_addr_type(&usin->sin6_addr);

	if (addr_type & IPV6_ADDR_MULTICAST)
		return -ENETUNREACH;

	if (addr_type&IPV6_ADDR_LINKLOCAL) {
		if (addr_len >= sizeof(struct sockaddr_in6) &&
		    usin->sin6_scope_id) {
			/* If interface is set while binding, indices
			 * must coincide.
			 */
			if (sk->sk_bound_dev_if &&
			    sk->sk_bound_dev_if != usin->sin6_scope_id)
				return -EINVAL;

			sk->sk_bound_dev_if = usin->sin6_scope_id;
		}

		/* Connect to link-local address requires an interface */
		if (!sk->sk_bound_dev_if)
			return -EINVAL;
	}

	if (tp->rx_opt.ts_recent_stamp &&
	    !ipv6_addr_equal(&sk->sk_v6_daddr, &usin->sin6_addr)) {
		tp->rx_opt.ts_recent = 0;
		tp->rx_opt.ts_recent_stamp = 0;
		tp->write_seq = 0;
	}

	sk->sk_v6_daddr = usin->sin6_addr;
	np->flow_label = fl6.flowlabel;

	/*
	 *	TCP over IPv4
	 */

	if (addr_type == IPV6_ADDR_MAPPED) {
		u32 exthdrlen = icsk->icsk_ext_hdr_len;
		struct sockaddr_in sin;

		SOCK_DEBUG(sk, "connect: ipv4 mapped\n");

		if (__ipv6_only_sock(sk))
			return -ENETUNREACH;

		sin.sin_family = AF_INET;
		sin.sin_port = usin->sin6_port;
		sin.sin_addr.s_addr = usin->sin6_addr.s6_addr32[3];

		icsk->icsk_af_ops = &ipv6_mapped;
		sk->sk_backlog_rcv = tcp_v4_do_rcv;
#ifdef CONFIG_TCP_MD5SIG
		tp->af_specific = &tcp_sock_ipv6_mapped_specific;
#endif

		err = tcp_v4_connect(sk, (struct sockaddr *)&sin, sizeof(sin));

		if (err) {
			icsk->icsk_ext_hdr_len = exthdrlen;
			icsk->icsk_af_ops = &ipv6_specific;
			sk->sk_backlog_rcv = tcp_v6_do_rcv;
#ifdef CONFIG_TCP_MD5SIG
			tp->af_specific = &tcp_sock_ipv6_specific;
#endif
			goto failure;
		}
		np->saddr = sk->sk_v6_rcv_saddr;

		return err;
	}

	if (!ipv6_addr_any(&sk->sk_v6_rcv_saddr))
		saddr = &sk->sk_v6_rcv_saddr;

	fl6.flowi6_proto = IPPROTO_TCP;
	fl6.daddr = sk->sk_v6_daddr;
	fl6.saddr = saddr ? *saddr : np->saddr;
	fl6.flowi6_oif = sk->sk_bound_dev_if;
	fl6.flowi6_mark = sk->sk_mark;
	fl6.fl6_dport = usin->sin6_port;
	fl6.fl6_sport = inet->inet_sport;

	final_p = fl6_update_dst(&fl6, np->opt, &final);

	security_sk_classify_flow(sk, flowi6_to_flowi(&fl6));

	dst = ip6_dst_lookup_flow(sk, &fl6, final_p);
	if (IS_ERR(dst)) {
		err = PTR_ERR(dst);
		goto failure;
	}

	if (!saddr) {
		saddr = &fl6.saddr;
		sk->sk_v6_rcv_saddr = *saddr;
	}

	/* set the source address */
	np->saddr = *saddr;
	inet->inet_rcv_saddr = LOOPBACK4_IPV6;

	sk->sk_gso_type = SKB_GSO_TCPV6;
	__ip6_dst_store(sk, dst, NULL, NULL);

	rt = (struct rt6_info *) dst;
	if (tcp_death_row.sysctl_tw_recycle &&
	    !tp->rx_opt.ts_recent_stamp &&
	    ipv6_addr_equal(&rt->rt6i_dst.addr, &sk->sk_v6_daddr))
		tcp_fetch_timewait_stamp(sk, dst);

	icsk->icsk_ext_hdr_len = 0;
	if (np->opt)
		icsk->icsk_ext_hdr_len = (np->opt->opt_flen +
					  np->opt->opt_nflen);

	tp->rx_opt.mss_clamp = IPV6_MIN_MTU - sizeof(struct tcphdr) - sizeof(struct ipv6hdr);

	inet->inet_dport = usin->sin6_port;

	tcp_set_state(sk, TCP_SYN_SENT);
	err = inet6_hash_connect(&tcp_death_row, sk);
	if (err)
		goto late_failure;

	ip6_set_txhash(sk);

	if (!tp->write_seq && likely(!tp->repair))
		tp->write_seq = secure_tcpv6_sequence_number(np->saddr.s6_addr32,
							     sk->sk_v6_daddr.s6_addr32,
							     inet->inet_sport,
							     inet->inet_dport);

	err = tcp_connect(sk);
	if (err)
		goto late_failure;

	return 0;

late_failure:
	tcp_set_state(sk, TCP_CLOSE);
	__sk_dst_reset(sk);
failure:
	inet->inet_dport = 0;
	sk->sk_route_caps = 0;
	return err;
}

static void tcp_v6_mtu_reduced(struct sock *sk)
{
	struct dst_entry *dst;

	if ((1 << sk->sk_state) & (TCPF_LISTEN | TCPF_CLOSE))
		return;

	dst = inet6_csk_update_pmtu(sk, tcp_sk(sk)->mtu_info);
	if (!dst)
		return;

	if (inet_csk(sk)->icsk_pmtu_cookie > dst_mtu(dst)) {
		tcp_sync_mss(sk, dst_mtu(dst));
		tcp_simple_retransmit(sk);
	}
}

static void tcp_v6_err(struct sk_buff *skb, struct inet6_skb_parm *opt,
		u8 type, u8 code, int offset, __be32 info)
{
	const struct ipv6hdr *hdr = (const struct ipv6hdr *)skb->data;
	const struct tcphdr *th = (struct tcphdr *)(skb->data+offset);
	struct net *net = dev_net(skb->dev);
	struct request_sock *fastopen;
	struct ipv6_pinfo *np;
	struct tcp_sock *tp;
	__u32 seq, snd_una;
	struct sock *sk;
	int err;

	sk = __inet6_lookup_established(net, &tcp_hashinfo,
					&hdr->daddr, th->dest,
					&hdr->saddr, ntohs(th->source),
					skb->dev->ifindex);

	if (!sk) {
		ICMP6_INC_STATS_BH(net, __in6_dev_get(skb->dev),
				   ICMP6_MIB_INERRORS);
		return;
	}

	if (sk->sk_state == TCP_TIME_WAIT) {
		inet_twsk_put(inet_twsk(sk));
		return;
	}
	seq = ntohl(th->seq);
	if (sk->sk_state == TCP_NEW_SYN_RECV)
		return tcp_req_err(sk, seq);

	bh_lock_sock(sk);
	if (sock_owned_by_user(sk) && type != ICMPV6_PKT_TOOBIG)
		NET_INC_STATS_BH(net, LINUX_MIB_LOCKDROPPEDICMPS);

	if (sk->sk_state == TCP_CLOSE)
		goto out;

	if (ipv6_hdr(skb)->hop_limit < inet6_sk(sk)->min_hopcount) {
		NET_INC_STATS_BH(net, LINUX_MIB_TCPMINTTLDROP);
		goto out;
	}

	tp = tcp_sk(sk);
	/* XXX (TFO) - tp->snd_una should be ISN (tcp_create_openreq_child() */
	fastopen = tp->fastopen_rsk;
	snd_una = fastopen ? tcp_rsk(fastopen)->snt_isn : tp->snd_una;
	if (sk->sk_state != TCP_LISTEN &&
	    !between(seq, snd_una, tp->snd_nxt)) {
		NET_INC_STATS_BH(net, LINUX_MIB_OUTOFWINDOWICMPS);
		goto out;
	}

	np = inet6_sk(sk);

	if (type == NDISC_REDIRECT) {
		struct dst_entry *dst = __sk_dst_check(sk, np->dst_cookie);

		if (dst)
			dst->ops->redirect(dst, sk, skb);
		goto out;
	}

	if (type == ICMPV6_PKT_TOOBIG) {
		/* We are not interested in TCP_LISTEN and open_requests
		 * (SYN-ACKs send out by Linux are always <576bytes so
		 * they should go through unfragmented).
		 */
		if (sk->sk_state == TCP_LISTEN)
			goto out;

		if (!ip6_sk_accept_pmtu(sk))
			goto out;

		tp->mtu_info = ntohl(info);
		if (!sock_owned_by_user(sk))
			tcp_v6_mtu_reduced(sk);
		else if (!test_and_set_bit(TCP_MTU_REDUCED_DEFERRED,
					   &tp->tsq_flags))
			sock_hold(sk);
		goto out;
	}

	icmpv6_err_convert(type, code, &err);

	/* Might be for an request_sock */
	switch (sk->sk_state) {
	case TCP_SYN_SENT:
	case TCP_SYN_RECV:
		/* Only in fast or simultaneous open. If a fast open socket is
		 * is already accepted it is treated as a connected one below.
		 */
		if (fastopen && !fastopen->sk)
			break;

		if (!sock_owned_by_user(sk)) {
			sk->sk_err = err;
			sk->sk_error_report(sk);		/* Wake people up to see the error (see connect in sock.c) */

			tcp_done(sk);
		} else
			sk->sk_err_soft = err;
		goto out;
	}

	if (!sock_owned_by_user(sk) && np->recverr) {
		sk->sk_err = err;
		sk->sk_error_report(sk);
	} else
		sk->sk_err_soft = err;

out:
	bh_unlock_sock(sk);
	sock_put(sk);
}


static int tcp_v6_send_synack(struct sock *sk, struct dst_entry *dst,
			      struct flowi *fl,
			      struct request_sock *req,
			      u16 queue_mapping,
			      struct tcp_fastopen_cookie *foc)
{
	struct inet_request_sock *ireq = inet_rsk(req);
	struct ipv6_pinfo *np = inet6_sk(sk);
	struct flowi6 *fl6 = &fl->u.ip6;
	struct sk_buff *skb;
	int err = -ENOMEM;

	/* First, grab a route. */
	if (!dst && (dst = inet6_csk_route_req(sk, fl6, req)) == NULL)
		goto done;

	skb = tcp_make_synack(sk, dst, req, foc);

	if (skb) {
		__tcp_v6_send_check(skb, &ireq->ir_v6_loc_addr,
				    &ireq->ir_v6_rmt_addr);

		fl6->daddr = ireq->ir_v6_rmt_addr;
		if (np->repflow && ireq->pktopts)
			fl6->flowlabel = ip6_flowlabel(ipv6_hdr(ireq->pktopts));

		skb_set_queue_mapping(skb, queue_mapping);
		err = ip6_xmit(sk, skb, fl6, np->opt, np->tclass);
		err = net_xmit_eval(err);
	}

done:
	return err;
}


static void tcp_v6_reqsk_destructor(struct request_sock *req)
{
	kfree_skb(inet_rsk(req)->pktopts);
}

#ifdef CONFIG_TCP_MD5SIG
static struct tcp_md5sig_key *tcp_v6_md5_do_lookup(struct sock *sk,
						   const struct in6_addr *addr)
{
	return tcp_md5_do_lookup(sk, (union tcp_md5_addr *)addr, AF_INET6);
}

static struct tcp_md5sig_key *tcp_v6_md5_lookup(struct sock *sk,
						const struct sock *addr_sk)
{
	return tcp_v6_md5_do_lookup(sk, &addr_sk->sk_v6_daddr);
}

static int tcp_v6_parse_md5_keys(struct sock *sk, char __user *optval,
				 int optlen)
{
	struct tcp_md5sig cmd;
	struct sockaddr_in6 *sin6 = (struct sockaddr_in6 *)&cmd.tcpm_addr;

	if (optlen < sizeof(cmd))
		return -EINVAL;

	if (copy_from_user(&cmd, optval, sizeof(cmd)))
		return -EFAULT;

	if (sin6->sin6_family != AF_INET6)
		return -EINVAL;

	if (!cmd.tcpm_keylen) {
		if (ipv6_addr_v4mapped(&sin6->sin6_addr))
			return tcp_md5_do_del(sk, (union tcp_md5_addr *)&sin6->sin6_addr.s6_addr32[3],
					      AF_INET);
		return tcp_md5_do_del(sk, (union tcp_md5_addr *)&sin6->sin6_addr,
				      AF_INET6);
	}

	if (cmd.tcpm_keylen > TCP_MD5SIG_MAXKEYLEN)
		return -EINVAL;

	if (ipv6_addr_v4mapped(&sin6->sin6_addr))
		return tcp_md5_do_add(sk, (union tcp_md5_addr *)&sin6->sin6_addr.s6_addr32[3],
				      AF_INET, cmd.tcpm_key, cmd.tcpm_keylen, GFP_KERNEL);

	return tcp_md5_do_add(sk, (union tcp_md5_addr *)&sin6->sin6_addr,
			      AF_INET6, cmd.tcpm_key, cmd.tcpm_keylen, GFP_KERNEL);
}

static int tcp_v6_md5_hash_pseudoheader(struct tcp_md5sig_pool *hp,
					const struct in6_addr *daddr,
					const struct in6_addr *saddr, int nbytes)
{
	struct tcp6_pseudohdr *bp;
	struct scatterlist sg;

	bp = &hp->md5_blk.ip6;
	/* 1. TCP pseudo-header (RFC2460) */
	bp->saddr = *saddr;
	bp->daddr = *daddr;
	bp->protocol = cpu_to_be32(IPPROTO_TCP);
	bp->len = cpu_to_be32(nbytes);

	sg_init_one(&sg, bp, sizeof(*bp));
	return crypto_hash_update(&hp->md5_desc, &sg, sizeof(*bp));
}

static int tcp_v6_md5_hash_hdr(char *md5_hash, struct tcp_md5sig_key *key,
			       const struct in6_addr *daddr, struct in6_addr *saddr,
			       const struct tcphdr *th)
{
	struct tcp_md5sig_pool *hp;
	struct hash_desc *desc;

	hp = tcp_get_md5sig_pool();
	if (!hp)
		goto clear_hash_noput;
	desc = &hp->md5_desc;

	if (crypto_hash_init(desc))
		goto clear_hash;
	if (tcp_v6_md5_hash_pseudoheader(hp, daddr, saddr, th->doff << 2))
		goto clear_hash;
	if (tcp_md5_hash_header(hp, th))
		goto clear_hash;
	if (tcp_md5_hash_key(hp, key))
		goto clear_hash;
	if (crypto_hash_final(desc, md5_hash))
		goto clear_hash;

	tcp_put_md5sig_pool();
	return 0;

clear_hash:
	tcp_put_md5sig_pool();
clear_hash_noput:
	memset(md5_hash, 0, 16);
	return 1;
}

static int tcp_v6_md5_hash_skb(char *md5_hash,
			       const struct tcp_md5sig_key *key,
			       const struct sock *sk,
			       const struct sk_buff *skb)
{
	const struct in6_addr *saddr, *daddr;
	struct tcp_md5sig_pool *hp;
	struct hash_desc *desc;
	const struct tcphdr *th = tcp_hdr(skb);

	if (sk) { /* valid for establish/request sockets */
		saddr = &sk->sk_v6_rcv_saddr;
		daddr = &sk->sk_v6_daddr;
	} else {
		const struct ipv6hdr *ip6h = ipv6_hdr(skb);
		saddr = &ip6h->saddr;
		daddr = &ip6h->daddr;
	}

	hp = tcp_get_md5sig_pool();
	if (!hp)
		goto clear_hash_noput;
	desc = &hp->md5_desc;

	if (crypto_hash_init(desc))
		goto clear_hash;

	if (tcp_v6_md5_hash_pseudoheader(hp, daddr, saddr, skb->len))
		goto clear_hash;
	if (tcp_md5_hash_header(hp, th))
		goto clear_hash;
	if (tcp_md5_hash_skb_data(hp, skb, th->doff << 2))
		goto clear_hash;
	if (tcp_md5_hash_key(hp, key))
		goto clear_hash;
	if (crypto_hash_final(desc, md5_hash))
		goto clear_hash;

	tcp_put_md5sig_pool();
	return 0;

clear_hash:
	tcp_put_md5sig_pool();
clear_hash_noput:
	memset(md5_hash, 0, 16);
	return 1;
}

static bool tcp_v6_inbound_md5_hash(struct sock *sk, const struct sk_buff *skb)
{
	const __u8 *hash_location = NULL;
	struct tcp_md5sig_key *hash_expected;
	const struct ipv6hdr *ip6h = ipv6_hdr(skb);
	const struct tcphdr *th = tcp_hdr(skb);
	int genhash;
	u8 newhash[16];

	hash_expected = tcp_v6_md5_do_lookup(sk, &ip6h->saddr);
	hash_location = tcp_parse_md5sig_option(th);

	/* We've parsed the options - do we have a hash? */
	if (!hash_expected && !hash_location)
		return false;

	if (hash_expected && !hash_location) {
		NET_INC_STATS_BH(sock_net(sk), LINUX_MIB_TCPMD5NOTFOUND);
		return true;
	}

	if (!hash_expected && hash_location) {
		NET_INC_STATS_BH(sock_net(sk), LINUX_MIB_TCPMD5UNEXPECTED);
		return true;
	}

	/* check the signature */
	genhash = tcp_v6_md5_hash_skb(newhash,
				      hash_expected,
				      NULL, skb);

	if (genhash || memcmp(hash_location, newhash, 16) != 0) {
		net_info_ratelimited("MD5 Hash %s for [%pI6c]:%u->[%pI6c]:%u\n",
				     genhash ? "failed" : "mismatch",
				     &ip6h->saddr, ntohs(th->source),
				     &ip6h->daddr, ntohs(th->dest));
		return true;
	}
	return false;
}
#endif

static void tcp_v6_init_req(struct request_sock *req, struct sock *sk,
			    struct sk_buff *skb)
{
	struct inet_request_sock *ireq = inet_rsk(req);
	struct ipv6_pinfo *np = inet6_sk(sk);

	ireq->ir_v6_rmt_addr = ipv6_hdr(skb)->saddr;
	ireq->ir_v6_loc_addr = ipv6_hdr(skb)->daddr;

	/* So that link locals have meaning */
	if (!sk->sk_bound_dev_if &&
	    ipv6_addr_type(&ireq->ir_v6_rmt_addr) & IPV6_ADDR_LINKLOCAL)
		ireq->ir_iif = tcp_v6_iif(skb);

	if (!TCP_SKB_CB(skb)->tcp_tw_isn &&
	    (ipv6_opt_accepted(sk, skb, &TCP_SKB_CB(skb)->header.h6) ||
	     np->rxopt.bits.rxinfo ||
	     np->rxopt.bits.rxoinfo || np->rxopt.bits.rxhlim ||
	     np->rxopt.bits.rxohlim || np->repflow)) {
		atomic_inc(&skb->users);
		ireq->pktopts = skb;
	}
}

static struct dst_entry *tcp_v6_route_req(struct sock *sk, struct flowi *fl,
					  const struct request_sock *req,
					  bool *strict)
{
	if (strict)
		*strict = true;
	return inet6_csk_route_req(sk, &fl->u.ip6, req);
}

struct request_sock_ops tcp6_request_sock_ops __read_mostly = {
	.family		=	AF_INET6,
	.obj_size	=	sizeof(struct tcp6_request_sock),
	.rtx_syn_ack	=	tcp_rtx_synack,
	.send_ack	=	tcp_v6_reqsk_send_ack,
	.destructor	=	tcp_v6_reqsk_destructor,
	.send_reset	=	tcp_v6_send_reset,
	.syn_ack_timeout =	tcp_syn_ack_timeout,
};

static const struct tcp_request_sock_ops tcp_request_sock_ipv6_ops = {
	.mss_clamp	=	IPV6_MIN_MTU - sizeof(struct tcphdr) -
				sizeof(struct ipv6hdr),
#ifdef CONFIG_TCP_MD5SIG
	.req_md5_lookup	=	tcp_v6_md5_lookup,
	.calc_md5_hash	=	tcp_v6_md5_hash_skb,
#endif
	.init_req	=	tcp_v6_init_req,
#ifdef CONFIG_SYN_COOKIES
	.cookie_init_seq =	cookie_v6_init_sequence,
#endif
	.route_req	=	tcp_v6_route_req,
	.init_seq	=	tcp_v6_init_sequence,
	.send_synack	=	tcp_v6_send_synack,
	.queue_hash_add =	inet6_csk_reqsk_queue_hash_add,
};

static void tcp_v6_send_response(struct sock *sk, struct sk_buff *skb, u32 seq,
				 u32 ack, u32 win, u32 tsval, u32 tsecr,
				 int oif, struct tcp_md5sig_key *key, int rst,
				 u8 tclass, u32 label)
{
	const struct tcphdr *th = tcp_hdr(skb);
	struct tcphdr *t1;
	struct sk_buff *buff;
	struct flowi6 fl6;
	struct net *net = sk ? sock_net(sk) : dev_net(skb_dst(skb)->dev);
	struct sock *ctl_sk = net->ipv6.tcp_sk;
	unsigned int tot_len = sizeof(struct tcphdr);
	struct dst_entry *dst;
	__be32 *topt;

	if (tsecr)
		tot_len += TCPOLEN_TSTAMP_ALIGNED;
#ifdef CONFIG_TCP_MD5SIG
	if (key)
		tot_len += TCPOLEN_MD5SIG_ALIGNED;
#endif

	buff = alloc_skb(MAX_HEADER + sizeof(struct ipv6hdr) + tot_len,
			 GFP_ATOMIC);
	if (!buff)
		return;

	skb_reserve(buff, MAX_HEADER + sizeof(struct ipv6hdr) + tot_len);

	t1 = (struct tcphdr *) skb_push(buff, tot_len);
	skb_reset_transport_header(buff);

	/* Swap the send and the receive. */
	memset(t1, 0, sizeof(*t1));
	t1->dest = th->source;
	t1->source = th->dest;
	t1->doff = tot_len / 4;
	t1->seq = htonl(seq);
	t1->ack_seq = htonl(ack);
	t1->ack = !rst || !th->ack;
	t1->rst = rst;
	t1->window = htons(win);

	topt = (__be32 *)(t1 + 1);

	if (tsecr) {
		*topt++ = htonl((TCPOPT_NOP << 24) | (TCPOPT_NOP << 16) |
				(TCPOPT_TIMESTAMP << 8) | TCPOLEN_TIMESTAMP);
		*topt++ = htonl(tsval);
		*topt++ = htonl(tsecr);
	}

#ifdef CONFIG_TCP_MD5SIG
	if (key) {
		*topt++ = htonl((TCPOPT_NOP << 24) | (TCPOPT_NOP << 16) |
				(TCPOPT_MD5SIG << 8) | TCPOLEN_MD5SIG);
		tcp_v6_md5_hash_hdr((__u8 *)topt, key,
				    &ipv6_hdr(skb)->saddr,
				    &ipv6_hdr(skb)->daddr, t1);
	}
#endif

	memset(&fl6, 0, sizeof(fl6));
	fl6.daddr = ipv6_hdr(skb)->saddr;
	fl6.saddr = ipv6_hdr(skb)->daddr;
	fl6.flowlabel = label;

	buff->ip_summed = CHECKSUM_PARTIAL;
	buff->csum = 0;

	__tcp_v6_send_check(buff, &fl6.saddr, &fl6.daddr);

	fl6.flowi6_proto = IPPROTO_TCP;
	if (rt6_need_strict(&fl6.daddr) && !oif)
		fl6.flowi6_oif = tcp_v6_iif(skb);
	else
		fl6.flowi6_oif = oif;
	fl6.flowi6_mark = IP6_REPLY_MARK(net, skb->mark);
	fl6.fl6_dport = t1->dest;
	fl6.fl6_sport = t1->source;
	security_skb_classify_flow(skb, flowi6_to_flowi(&fl6));

	/* Pass a socket to ip6_dst_lookup either it is for RST
	 * Underlying function will use this to retrieve the network
	 * namespace
	 */
	dst = ip6_dst_lookup_flow(ctl_sk, &fl6, NULL);
	if (!IS_ERR(dst)) {
		skb_dst_set(buff, dst);
		ip6_xmit(ctl_sk, buff, &fl6, NULL, tclass);
		TCP_INC_STATS_BH(net, TCP_MIB_OUTSEGS);
		if (rst)
			TCP_INC_STATS_BH(net, TCP_MIB_OUTRSTS);
		return;
	}

	kfree_skb(buff);
}

static void tcp_v6_send_reset(struct sock *sk, struct sk_buff *skb)
{
	const struct tcphdr *th = tcp_hdr(skb);
	u32 seq = 0, ack_seq = 0;
	struct tcp_md5sig_key *key = NULL;
#ifdef CONFIG_TCP_MD5SIG
	const __u8 *hash_location = NULL;
	struct ipv6hdr *ipv6h = ipv6_hdr(skb);
	unsigned char newhash[16];
	int genhash;
	struct sock *sk1 = NULL;
#endif
	int oif;

	if (th->rst)
		return;

	/* If sk not NULL, it means we did a successful lookup and incoming
	 * route had to be correct. prequeue might have dropped our dst.
	 */
	if (!sk && !ipv6_unicast_destination(skb))
		return;

#ifdef CONFIG_TCP_MD5SIG
	hash_location = tcp_parse_md5sig_option(th);
	if (!sk && hash_location) {
		/*
		 * active side is lost. Try to find listening socket through
		 * source port, and then find md5 key through listening socket.
		 * we are not loose security here:
		 * Incoming packet is checked with md5 hash with finding key,
		 * no RST generated if md5 hash doesn't match.
		 */
		sk1 = inet6_lookup_listener(dev_net(skb_dst(skb)->dev),
					   &tcp_hashinfo, &ipv6h->saddr,
					   th->source, &ipv6h->daddr,
					   ntohs(th->source), tcp_v6_iif(skb));
		if (!sk1)
			return;

		rcu_read_lock();
		key = tcp_v6_md5_do_lookup(sk1, &ipv6h->saddr);
		if (!key)
			goto release_sk1;

		genhash = tcp_v6_md5_hash_skb(newhash, key, NULL, skb);
		if (genhash || memcmp(hash_location, newhash, 16) != 0)
			goto release_sk1;
	} else {
		key = sk ? tcp_v6_md5_do_lookup(sk, &ipv6h->saddr) : NULL;
	}
#endif

	if (th->ack)
		seq = ntohl(th->ack_seq);
	else
		ack_seq = ntohl(th->seq) + th->syn + th->fin + skb->len -
			  (th->doff << 2);

	oif = sk ? sk->sk_bound_dev_if : 0;
	tcp_v6_send_response(sk, skb, seq, ack_seq, 0, 0, 0, oif, key, 1, 0, 0);

#ifdef CONFIG_TCP_MD5SIG
release_sk1:
	if (sk1) {
		rcu_read_unlock();
		sock_put(sk1);
	}
#endif
}

static void tcp_v6_send_ack(struct sock *sk, struct sk_buff *skb, u32 seq,
			    u32 ack, u32 win, u32 tsval, u32 tsecr, int oif,
			    struct tcp_md5sig_key *key, u8 tclass,
			    u32 label)
{
	tcp_v6_send_response(sk, skb, seq, ack, win, tsval, tsecr, oif, key, 0,
			     tclass, label);
}

static void tcp_v6_timewait_ack(struct sock *sk, struct sk_buff *skb)
{
	struct inet_timewait_sock *tw = inet_twsk(sk);
	struct tcp_timewait_sock *tcptw = tcp_twsk(sk);

	tcp_v6_send_ack(sk, skb, tcptw->tw_snd_nxt, tcptw->tw_rcv_nxt,
			tcptw->tw_rcv_wnd >> tw->tw_rcv_wscale,
			tcp_time_stamp + tcptw->tw_ts_offset,
			tcptw->tw_ts_recent, tw->tw_bound_dev_if, tcp_twsk_md5_key(tcptw),
			tw->tw_tclass, (tw->tw_flowlabel << 12));

	inet_twsk_put(tw);
}

static void tcp_v6_reqsk_send_ack(struct sock *sk, struct sk_buff *skb,
				  struct request_sock *req)
{
	/* sk->sk_state == TCP_LISTEN -> for regular TCP_SYN_RECV
	 * sk->sk_state == TCP_SYN_RECV -> for Fast Open.
	 */
	tcp_v6_send_ack(sk, skb, (sk->sk_state == TCP_LISTEN) ?
			tcp_rsk(req)->snt_isn + 1 : tcp_sk(sk)->snd_nxt,
			tcp_rsk(req)->rcv_nxt, req->rcv_wnd,
			tcp_time_stamp, req->ts_recent, sk->sk_bound_dev_if,
			tcp_v6_md5_do_lookup(sk, &ipv6_hdr(skb)->daddr),
			0, 0);
}


static struct sock *tcp_v6_hnd_req(struct sock *sk, struct sk_buff *skb)
{
	const struct tcphdr *th = tcp_hdr(skb);
	struct request_sock *req;
	struct sock *nsk;

	/* Find possible connection requests. */
	req = inet6_csk_search_req(sk, th->source,
				   &ipv6_hdr(skb)->saddr,
				   &ipv6_hdr(skb)->daddr, tcp_v6_iif(skb));
	if (req) {
		nsk = tcp_check_req(sk, skb, req, false);
		reqsk_put(req);
		return nsk;
	}
	nsk = __inet6_lookup_established(sock_net(sk), &tcp_hashinfo,
					 &ipv6_hdr(skb)->saddr, th->source,
					 &ipv6_hdr(skb)->daddr, ntohs(th->dest),
					 tcp_v6_iif(skb));

	if (nsk) {
		if (nsk->sk_state != TCP_TIME_WAIT) {
			bh_lock_sock(nsk);
			return nsk;
		}
		inet_twsk_put(inet_twsk(nsk));
		return NULL;
	}

#ifdef CONFIG_SYN_COOKIES
	if (!th->syn)
		sk = cookie_v6_check(sk, skb);
#endif
	return sk;
}

static int tcp_v6_conn_request(struct sock *sk, struct sk_buff *skb)
{
	if (skb->protocol == htons(ETH_P_IP))
		return tcp_v4_conn_request(sk, skb);

	if (!ipv6_unicast_destination(skb))
		goto drop;

	return tcp_conn_request(&tcp6_request_sock_ops,
				&tcp_request_sock_ipv6_ops, sk, skb);

drop:
	NET_INC_STATS_BH(sock_net(sk), LINUX_MIB_LISTENDROPS);
	return 0; /* don't send reset */
}

static struct sock *tcp_v6_syn_recv_sock(struct sock *sk, struct sk_buff *skb,
					 struct request_sock *req,
					 struct dst_entry *dst)
{
	struct inet_request_sock *ireq;
	struct ipv6_pinfo *newnp, *np = inet6_sk(sk);
	struct tcp6_sock *newtcp6sk;
	struct inet_sock *newinet;
	struct tcp_sock *newtp;
	struct sock *newsk;
#ifdef CONFIG_TCP_MD5SIG
	struct tcp_md5sig_key *key;
#endif
	struct flowi6 fl6;

	if (skb->protocol == htons(ETH_P_IP)) {
		/*
		 *	v6 mapped
		 */

		newsk = tcp_v4_syn_recv_sock(sk, skb, req, dst);

		if (!newsk)
			return NULL;

		newtcp6sk = (struct tcp6_sock *)newsk;
		inet_sk(newsk)->pinet6 = &newtcp6sk->inet6;

		newinet = inet_sk(newsk);
		newnp = inet6_sk(newsk);
		newtp = tcp_sk(newsk);

		memcpy(newnp, np, sizeof(struct ipv6_pinfo));

		newnp->saddr = newsk->sk_v6_rcv_saddr;

		inet_csk(newsk)->icsk_af_ops = &ipv6_mapped;
		newsk->sk_backlog_rcv = tcp_v4_do_rcv;
#ifdef CONFIG_TCP_MD5SIG
		newtp->af_specific = &tcp_sock_ipv6_mapped_specific;
#endif

		newnp->ipv6_ac_list = NULL;
		newnp->ipv6_fl_list = NULL;
		newnp->pktoptions  = NULL;
		newnp->opt	   = NULL;
		newnp->mcast_oif   = tcp_v6_iif(skb);
		newnp->mcast_hops  = ipv6_hdr(skb)->hop_limit;
		newnp->rcv_flowinfo = ip6_flowinfo(ipv6_hdr(skb));
		if (np->repflow)
			newnp->flow_label = ip6_flowlabel(ipv6_hdr(skb));

		/*
		 * No need to charge this sock to the relevant IPv6 refcnt debug socks count
		 * here, tcp_create_openreq_child now does this for us, see the comment in
		 * that function for the gory details. -acme
		 */

		/* It is tricky place. Until this moment IPv4 tcp
		   worked with IPv6 icsk.icsk_af_ops.
		   Sync it now.
		 */
		tcp_sync_mss(newsk, inet_csk(newsk)->icsk_pmtu_cookie);

		return newsk;
	}

	ireq = inet_rsk(req);

	if (sk_acceptq_is_full(sk))
		goto out_overflow;

	if (!dst) {
		dst = inet6_csk_route_req(sk, &fl6, req);
		if (!dst)
			goto out;
	}

	newsk = tcp_create_openreq_child(sk, req, skb);
	if (!newsk)
		goto out_nonewsk;

	/*
	 * No need to charge this sock to the relevant IPv6 refcnt debug socks
	 * count here, tcp_create_openreq_child now does this for us, see the
	 * comment in that function for the gory details. -acme
	 */

	newsk->sk_gso_type = SKB_GSO_TCPV6;
	__ip6_dst_store(newsk, dst, NULL, NULL);
	inet6_sk_rx_dst_set(newsk, skb);

	newtcp6sk = (struct tcp6_sock *)newsk;
	inet_sk(newsk)->pinet6 = &newtcp6sk->inet6;

	newtp = tcp_sk(newsk);
	newinet = inet_sk(newsk);
	newnp = inet6_sk(newsk);

	memcpy(newnp, np, sizeof(struct ipv6_pinfo));

	newsk->sk_v6_daddr = ireq->ir_v6_rmt_addr;
	newnp->saddr = ireq->ir_v6_loc_addr;
	newsk->sk_v6_rcv_saddr = ireq->ir_v6_loc_addr;
	newsk->sk_bound_dev_if = ireq->ir_iif;

	ip6_set_txhash(newsk);

	/* Now IPv6 options...

	   First: no IPv4 options.
	 */
	newinet->inet_opt = NULL;
	newnp->ipv6_ac_list = NULL;
	newnp->ipv6_fl_list = NULL;

	/* Clone RX bits */
	newnp->rxopt.all = np->rxopt.all;

	/* Clone pktoptions received with SYN */
	newnp->pktoptions = NULL;
	if (ireq->pktopts) {
		newnp->pktoptions = skb_clone(ireq->pktopts,
					      sk_gfp_atomic(sk, GFP_ATOMIC));
		consume_skb(ireq->pktopts);
		ireq->pktopts = NULL;
		if (newnp->pktoptions)
			skb_set_owner_r(newnp->pktoptions, newsk);
	}
	newnp->opt	  = NULL;
	newnp->mcast_oif  = tcp_v6_iif(skb);
	newnp->mcast_hops = ipv6_hdr(skb)->hop_limit;
	newnp->rcv_flowinfo = ip6_flowinfo(ipv6_hdr(skb));
	if (np->repflow)
		newnp->flow_label = ip6_flowlabel(ipv6_hdr(skb));

	/* Clone native IPv6 options from listening socket (if any)

	   Yes, keeping reference count would be much more clever,
	   but we make one more one thing there: reattach optmem
	   to newsk.
	 */
	if (np->opt)
		newnp->opt = ipv6_dup_options(newsk, np->opt);

	inet_csk(newsk)->icsk_ext_hdr_len = 0;
	if (newnp->opt)
		inet_csk(newsk)->icsk_ext_hdr_len = (newnp->opt->opt_nflen +
						     newnp->opt->opt_flen);

	tcp_ca_openreq_child(newsk, dst);

	tcp_sync_mss(newsk, dst_mtu(dst));
	newtp->advmss = dst_metric_advmss(dst);
	if (tcp_sk(sk)->rx_opt.user_mss &&
	    tcp_sk(sk)->rx_opt.user_mss < newtp->advmss)
		newtp->advmss = tcp_sk(sk)->rx_opt.user_mss;

	tcp_initialize_rcv_mss(newsk);

	newinet->inet_daddr = newinet->inet_saddr = LOOPBACK4_IPV6;
	newinet->inet_rcv_saddr = LOOPBACK4_IPV6;

#ifdef CONFIG_TCP_MD5SIG
	/* Copy over the MD5 key from the original socket */
	key = tcp_v6_md5_do_lookup(sk, &newsk->sk_v6_daddr);
	if (key) {
		/* We're using one, so create a matching key
		 * on the newsk structure. If we fail to get
		 * memory, then we end up not copying the key
		 * across. Shucks.
		 */
		tcp_md5_do_add(newsk, (union tcp_md5_addr *)&newsk->sk_v6_daddr,
			       AF_INET6, key->key, key->keylen,
			       sk_gfp_atomic(sk, GFP_ATOMIC));
	}
#endif

	if (__inet_inherit_port(sk, newsk) < 0) {
		inet_csk_prepare_forced_close(newsk);
		tcp_done(newsk);
		goto out;
	}
	__inet_hash(newsk, NULL);

	return newsk;

out_overflow:
	NET_INC_STATS_BH(sock_net(sk), LINUX_MIB_LISTENOVERFLOWS);
out_nonewsk:
	dst_release(dst);
out:
	NET_INC_STATS_BH(sock_net(sk), LINUX_MIB_LISTENDROPS);
	return NULL;
}

/* The socket must have it's spinlock held when we get
 * here.
 *
 * We have a potential double-lock case here, so even when
 * doing backlog processing we use the BH locking scheme.
 * This is because we cannot sleep with the original spinlock
 * held.
 */
static int tcp_v6_do_rcv(struct sock *sk, struct sk_buff *skb)
{
	struct ipv6_pinfo *np = inet6_sk(sk);
	struct tcp_sock *tp;
	struct sk_buff *opt_skb = NULL;

	/* Imagine: socket is IPv6. IPv4 packet arrives,
	   goes to IPv4 receive handler and backlogged.
	   From backlog it always goes here. Kerboom...
	   Fortunately, tcp_rcv_established and rcv_established
	   handle them correctly, but it is not case with
	   tcp_v6_hnd_req and tcp_v6_send_reset().   --ANK
	 */

	if (skb->protocol == htons(ETH_P_IP))
		return tcp_v4_do_rcv(sk, skb);

	if (sk_filter(sk, skb))
		goto discard;

	/*
	 *	socket locking is here for SMP purposes as backlog rcv
	 *	is currently called with bh processing disabled.
	 */

	/* Do Stevens' IPV6_PKTOPTIONS.

	   Yes, guys, it is the only place in our code, where we
	   may make it not affecting IPv4.
	   The rest of code is protocol independent,
	   and I do not like idea to uglify IPv4.

	   Actually, all the idea behind IPV6_PKTOPTIONS
	   looks not very well thought. For now we latch
	   options, received in the last packet, enqueued
	   by tcp. Feel free to propose better solution.
					       --ANK (980728)
	 */
	if (np->rxopt.all)
		opt_skb = skb_clone(skb, sk_gfp_atomic(sk, GFP_ATOMIC));

	if (sk->sk_state == TCP_ESTABLISHED) { /* Fast path */
		struct dst_entry *dst = sk->sk_rx_dst;

		sock_rps_save_rxhash(sk, skb);
		sk_mark_napi_id(sk, skb);
		if (dst) {
			if (inet_sk(sk)->rx_dst_ifindex != skb->skb_iif ||
			    dst->ops->check(dst, np->rx_dst_cookie) == NULL) {
				dst_release(dst);
				sk->sk_rx_dst = NULL;
			}
		}

		tcp_rcv_established(sk, skb, tcp_hdr(skb), skb->len);
		if (opt_skb)
			goto ipv6_pktoptions;
		return 0;
	}

	if (skb->len < tcp_hdrlen(skb) || tcp_checksum_complete(skb))
		goto csum_err;

	if (sk->sk_state == TCP_LISTEN) {
		struct sock *nsk = tcp_v6_hnd_req(sk, skb);
		if (!nsk)
			goto discard;

		/*
		 * Queue it on the new socket if the new socket is active,
		 * otherwise we just shortcircuit this and continue with
		 * the new socket..
		 */
		if (nsk != sk) {
			sock_rps_save_rxhash(nsk, skb);
			sk_mark_napi_id(sk, skb);
			if (tcp_child_process(sk, nsk, skb))
				goto reset;
			if (opt_skb)
				__kfree_skb(opt_skb);
			return 0;
		}
	} else
		sock_rps_save_rxhash(sk, skb);

	if (tcp_rcv_state_process(sk, skb, tcp_hdr(skb), skb->len))
		goto reset;
	if (opt_skb)
		goto ipv6_pktoptions;
	return 0;

reset:
	tcp_v6_send_reset(sk, skb);
discard:
	if (opt_skb)
		__kfree_skb(opt_skb);
	kfree_skb(skb);
	return 0;
csum_err:
	TCP_INC_STATS_BH(sock_net(sk), TCP_MIB_CSUMERRORS);
	TCP_INC_STATS_BH(sock_net(sk), TCP_MIB_INERRS);
	goto discard;


ipv6_pktoptions:
	/* Do you ask, what is it?

	   1. skb was enqueued by tcp.
	   2. skb is added to tail of read queue, rather than out of order.
	   3. socket is not in passive state.
	   4. Finally, it really contains options, which user wants to receive.
	 */
	tp = tcp_sk(sk);
	if (TCP_SKB_CB(opt_skb)->end_seq == tp->rcv_nxt &&
	    !((1 << sk->sk_state) & (TCPF_CLOSE | TCPF_LISTEN))) {
		if (np->rxopt.bits.rxinfo || np->rxopt.bits.rxoinfo)
			np->mcast_oif = tcp_v6_iif(opt_skb);
		if (np->rxopt.bits.rxhlim || np->rxopt.bits.rxohlim)
			np->mcast_hops = ipv6_hdr(opt_skb)->hop_limit;
		if (np->rxopt.bits.rxflow || np->rxopt.bits.rxtclass)
			np->rcv_flowinfo = ip6_flowinfo(ipv6_hdr(opt_skb));
		if (np->repflow)
			np->flow_label = ip6_flowlabel(ipv6_hdr(opt_skb));
		if (ipv6_opt_accepted(sk, opt_skb, &TCP_SKB_CB(opt_skb)->header.h6)) {
			skb_set_owner_r(opt_skb, sk);
			opt_skb = xchg(&np->pktoptions, opt_skb);
		} else {
			__kfree_skb(opt_skb);
			opt_skb = xchg(&np->pktoptions, NULL);
		}
	}

	kfree_skb(opt_skb);
	return 0;
}

static void tcp_v6_fill_cb(struct sk_buff *skb, const struct ipv6hdr *hdr,
			   const struct tcphdr *th)
{
	/* This is tricky: we move IP6CB at its correct location into
	 * TCP_SKB_CB(). It must be done after xfrm6_policy_check(), because
	 * _decode_session6() uses IP6CB().
	 * barrier() makes sure compiler won't play aliasing games.
	 */
	memmove(&TCP_SKB_CB(skb)->header.h6, IP6CB(skb),
		sizeof(struct inet6_skb_parm));
	barrier();

	TCP_SKB_CB(skb)->seq = ntohl(th->seq);
	TCP_SKB_CB(skb)->end_seq = (TCP_SKB_CB(skb)->seq + th->syn + th->fin +
				    skb->len - th->doff*4);
	TCP_SKB_CB(skb)->ack_seq = ntohl(th->ack_seq);
	TCP_SKB_CB(skb)->tcp_flags = tcp_flag_byte(th);
	TCP_SKB_CB(skb)->tcp_tw_isn = 0;
	TCP_SKB_CB(skb)->ip_dsfield = ipv6_get_dsfield(hdr);
	TCP_SKB_CB(skb)->sacked = 0;
}

static void tcp_v6_restore_cb(struct sk_buff *skb)
{
	/* We need to move header back to the beginning if xfrm6_policy_check()
	 * and tcp_v6_fill_cb() are going to be called again.
	 */
	memmove(IP6CB(skb), &TCP_SKB_CB(skb)->header.h6,
		sizeof(struct inet6_skb_parm));
}

static int tcp_v6_rcv(struct sk_buff *skb)
{
	const struct tcphdr *th;
	const struct ipv6hdr *hdr;
	struct sock *sk;
	int ret;
	struct net *net = dev_net(skb->dev);

	if (skb->pkt_type != PACKET_HOST)
		goto discard_it;

	/*
	 *	Count it even if it's bad.
	 */
	TCP_INC_STATS_BH(net, TCP_MIB_INSEGS);

	if (!pskb_may_pull(skb, sizeof(struct tcphdr)))
		goto discard_it;

	th = tcp_hdr(skb);

	if (th->doff < sizeof(struct tcphdr)/4)
		goto bad_packet;
	if (!pskb_may_pull(skb, th->doff*4))
		goto discard_it;

	if (skb_checksum_init(skb, IPPROTO_TCP, ip6_compute_pseudo))
		goto csum_error;

	th = tcp_hdr(skb);
	hdr = ipv6_hdr(skb);

	sk = __inet6_lookup_skb(&tcp_hashinfo, skb, th->source, th->dest,
				inet6_iif(skb));
	if (!sk)
		goto no_tcp_socket;

process:
	if (sk->sk_state == TCP_TIME_WAIT)
		goto do_time_wait;

	if (hdr->hop_limit < inet6_sk(sk)->min_hopcount) {
		NET_INC_STATS_BH(net, LINUX_MIB_TCPMINTTLDROP);
		goto discard_and_relse;
	}

	if (!xfrm6_policy_check(sk, XFRM_POLICY_IN, skb))
		goto discard_and_relse;

	tcp_v6_fill_cb(skb, hdr, th);

#ifdef CONFIG_TCP_MD5SIG
	if (tcp_v6_inbound_md5_hash(sk, skb))
		goto discard_and_relse;
#endif

	if (sk_filter(sk, skb))
		goto discard_and_relse;

	sk_incoming_cpu_update(sk);
	skb->dev = NULL;

	bh_lock_sock_nested(sk);
	ret = 0;
	if (!sock_owned_by_user(sk)) {
		if (!tcp_prequeue(sk, skb))
			ret = tcp_v6_do_rcv(sk, skb);
	} else if (unlikely(sk_add_backlog(sk, skb,
					   sk->sk_rcvbuf + sk->sk_sndbuf))) {
		bh_unlock_sock(sk);
		NET_INC_STATS_BH(net, LINUX_MIB_TCPBACKLOGDROP);
		goto discard_and_relse;
	}
	bh_unlock_sock(sk);

	sock_put(sk);
	return ret ? -1 : 0;

no_tcp_socket:
	if (!xfrm6_policy_check(NULL, XFRM_POLICY_IN, skb))
		goto discard_it;

	tcp_v6_fill_cb(skb, hdr, th);

	if (skb->len < (th->doff<<2) || tcp_checksum_complete(skb)) {
csum_error:
		TCP_INC_STATS_BH(net, TCP_MIB_CSUMERRORS);
bad_packet:
		TCP_INC_STATS_BH(net, TCP_MIB_INERRS);
	} else {
		tcp_v6_send_reset(NULL, skb);
	}

discard_it:
	kfree_skb(skb);
	return 0;

discard_and_relse:
	sock_put(sk);
	goto discard_it;

do_time_wait:
	if (!xfrm6_policy_check(NULL, XFRM_POLICY_IN, skb)) {
		inet_twsk_put(inet_twsk(sk));
		goto discard_it;
	}

	tcp_v6_fill_cb(skb, hdr, th);

	if (skb->len < (th->doff<<2)) {
		inet_twsk_put(inet_twsk(sk));
		goto bad_packet;
	}
	if (tcp_checksum_complete(skb)) {
		inet_twsk_put(inet_twsk(sk));
		goto csum_error;
	}

	switch (tcp_timewait_state_process(inet_twsk(sk), skb, th)) {
	case TCP_TW_SYN:
	{
		struct sock *sk2;

		sk2 = inet6_lookup_listener(dev_net(skb->dev), &tcp_hashinfo,
					    &ipv6_hdr(skb)->saddr, th->source,
					    &ipv6_hdr(skb)->daddr,
					    ntohs(th->dest), tcp_v6_iif(skb));
		if (sk2) {
			struct inet_timewait_sock *tw = inet_twsk(sk);
			inet_twsk_deschedule(tw, &tcp_death_row);
			inet_twsk_put(tw);
			sk = sk2;
			tcp_v6_restore_cb(skb);
			goto process;
		}
		/* Fall through to ACK */
	}
	case TCP_TW_ACK:
		tcp_v6_timewait_ack(sk, skb);
		break;
	case TCP_TW_RST:
		tcp_v6_restore_cb(skb);
		goto no_tcp_socket;
	case TCP_TW_SUCCESS:
		;
	}
	goto discard_it;
}

static void tcp_v6_early_demux(struct sk_buff *skb)
{
	const struct ipv6hdr *hdr;
	const struct tcphdr *th;
	struct sock *sk;

	if (skb->pkt_type != PACKET_HOST)
		return;

	if (!pskb_may_pull(skb, skb_transport_offset(skb) + sizeof(struct tcphdr)))
		return;

	hdr = ipv6_hdr(skb);
	th = tcp_hdr(skb);

	if (th->doff < sizeof(struct tcphdr) / 4)
		return;

	/* Note : We use inet6_iif() here, not tcp_v6_iif() */
	sk = __inet6_lookup_established(dev_net(skb->dev), &tcp_hashinfo,
					&hdr->saddr, th->source,
					&hdr->daddr, ntohs(th->dest),
					inet6_iif(skb));
	if (sk) {
		skb->sk = sk;
		skb->destructor = sock_edemux;
<<<<<<< HEAD
		if (sk_fullsock(sk)) {
			struct dst_entry *dst = sk->sk_rx_dst;
=======
		if (sk->sk_state != TCP_TIME_WAIT) {
			struct dst_entry *dst = READ_ONCE(sk->sk_rx_dst);
>>>>>>> 0a481279

			if (dst)
				dst = dst_check(dst, inet6_sk(sk)->rx_dst_cookie);
			if (dst &&
			    inet_sk(sk)->rx_dst_ifindex == skb->skb_iif)
				skb_dst_set_noref(skb, dst);
		}
	}
}

static struct timewait_sock_ops tcp6_timewait_sock_ops = {
	.twsk_obj_size	= sizeof(struct tcp6_timewait_sock),
	.twsk_unique	= tcp_twsk_unique,
	.twsk_destructor = tcp_twsk_destructor,
};

static const struct inet_connection_sock_af_ops ipv6_specific = {
	.queue_xmit	   = inet6_csk_xmit,
	.send_check	   = tcp_v6_send_check,
	.rebuild_header	   = inet6_sk_rebuild_header,
	.sk_rx_dst_set	   = inet6_sk_rx_dst_set,
	.conn_request	   = tcp_v6_conn_request,
	.syn_recv_sock	   = tcp_v6_syn_recv_sock,
	.net_header_len	   = sizeof(struct ipv6hdr),
	.net_frag_header_len = sizeof(struct frag_hdr),
	.setsockopt	   = ipv6_setsockopt,
	.getsockopt	   = ipv6_getsockopt,
	.addr2sockaddr	   = inet6_csk_addr2sockaddr,
	.sockaddr_len	   = sizeof(struct sockaddr_in6),
	.bind_conflict	   = inet6_csk_bind_conflict,
#ifdef CONFIG_COMPAT
	.compat_setsockopt = compat_ipv6_setsockopt,
	.compat_getsockopt = compat_ipv6_getsockopt,
#endif
	.mtu_reduced	   = tcp_v6_mtu_reduced,
};

#ifdef CONFIG_TCP_MD5SIG
static const struct tcp_sock_af_ops tcp_sock_ipv6_specific = {
	.md5_lookup	=	tcp_v6_md5_lookup,
	.calc_md5_hash	=	tcp_v6_md5_hash_skb,
	.md5_parse	=	tcp_v6_parse_md5_keys,
};
#endif

/*
 *	TCP over IPv4 via INET6 API
 */
static const struct inet_connection_sock_af_ops ipv6_mapped = {
	.queue_xmit	   = ip_queue_xmit,
	.send_check	   = tcp_v4_send_check,
	.rebuild_header	   = inet_sk_rebuild_header,
	.sk_rx_dst_set	   = inet_sk_rx_dst_set,
	.conn_request	   = tcp_v6_conn_request,
	.syn_recv_sock	   = tcp_v6_syn_recv_sock,
	.net_header_len	   = sizeof(struct iphdr),
	.setsockopt	   = ipv6_setsockopt,
	.getsockopt	   = ipv6_getsockopt,
	.addr2sockaddr	   = inet6_csk_addr2sockaddr,
	.sockaddr_len	   = sizeof(struct sockaddr_in6),
	.bind_conflict	   = inet6_csk_bind_conflict,
#ifdef CONFIG_COMPAT
	.compat_setsockopt = compat_ipv6_setsockopt,
	.compat_getsockopt = compat_ipv6_getsockopt,
#endif
	.mtu_reduced	   = tcp_v4_mtu_reduced,
};

#ifdef CONFIG_TCP_MD5SIG
static const struct tcp_sock_af_ops tcp_sock_ipv6_mapped_specific = {
	.md5_lookup	=	tcp_v4_md5_lookup,
	.calc_md5_hash	=	tcp_v4_md5_hash_skb,
	.md5_parse	=	tcp_v6_parse_md5_keys,
};
#endif

/* NOTE: A lot of things set to zero explicitly by call to
 *       sk_alloc() so need not be done here.
 */
static int tcp_v6_init_sock(struct sock *sk)
{
	struct inet_connection_sock *icsk = inet_csk(sk);

	tcp_init_sock(sk);

	icsk->icsk_af_ops = &ipv6_specific;

#ifdef CONFIG_TCP_MD5SIG
	tcp_sk(sk)->af_specific = &tcp_sock_ipv6_specific;
#endif

	return 0;
}

static void tcp_v6_destroy_sock(struct sock *sk)
{
	tcp_v4_destroy_sock(sk);
	inet6_destroy_sock(sk);
}

#ifdef CONFIG_PROC_FS
/* Proc filesystem TCPv6 sock list dumping. */
static void get_openreq6(struct seq_file *seq,
			 struct request_sock *req, int i, kuid_t uid)
{
	long ttd = req->rsk_timer.expires - jiffies;
	const struct in6_addr *src = &inet_rsk(req)->ir_v6_loc_addr;
	const struct in6_addr *dest = &inet_rsk(req)->ir_v6_rmt_addr;

	if (ttd < 0)
		ttd = 0;

	seq_printf(seq,
		   "%4d: %08X%08X%08X%08X:%04X %08X%08X%08X%08X:%04X "
		   "%02X %08X:%08X %02X:%08lX %08X %5u %8d %d %d %pK\n",
		   i,
		   src->s6_addr32[0], src->s6_addr32[1],
		   src->s6_addr32[2], src->s6_addr32[3],
		   inet_rsk(req)->ir_num,
		   dest->s6_addr32[0], dest->s6_addr32[1],
		   dest->s6_addr32[2], dest->s6_addr32[3],
		   ntohs(inet_rsk(req)->ir_rmt_port),
		   TCP_SYN_RECV,
		   0, 0, /* could print option size, but that is af dependent. */
		   1,   /* timers active (only the expire timer) */
		   jiffies_to_clock_t(ttd),
		   req->num_timeout,
		   from_kuid_munged(seq_user_ns(seq), uid),
		   0,  /* non standard timer */
		   0, /* open_requests have no inode */
		   0, req);
}

static void get_tcp6_sock(struct seq_file *seq, struct sock *sp, int i)
{
	const struct in6_addr *dest, *src;
	__u16 destp, srcp;
	int timer_active;
	unsigned long timer_expires;
	const struct inet_sock *inet = inet_sk(sp);
	const struct tcp_sock *tp = tcp_sk(sp);
	const struct inet_connection_sock *icsk = inet_csk(sp);
	struct fastopen_queue *fastopenq = icsk->icsk_accept_queue.fastopenq;

	dest  = &sp->sk_v6_daddr;
	src   = &sp->sk_v6_rcv_saddr;
	destp = ntohs(inet->inet_dport);
	srcp  = ntohs(inet->inet_sport);

	if (icsk->icsk_pending == ICSK_TIME_RETRANS) {
		timer_active	= 1;
		timer_expires	= icsk->icsk_timeout;
	} else if (icsk->icsk_pending == ICSK_TIME_PROBE0) {
		timer_active	= 4;
		timer_expires	= icsk->icsk_timeout;
	} else if (timer_pending(&sp->sk_timer)) {
		timer_active	= 2;
		timer_expires	= sp->sk_timer.expires;
	} else {
		timer_active	= 0;
		timer_expires = jiffies;
	}

	seq_printf(seq,
		   "%4d: %08X%08X%08X%08X:%04X %08X%08X%08X%08X:%04X "
		   "%02X %08X:%08X %02X:%08lX %08X %5u %8d %lu %d %pK %lu %lu %u %u %d\n",
		   i,
		   src->s6_addr32[0], src->s6_addr32[1],
		   src->s6_addr32[2], src->s6_addr32[3], srcp,
		   dest->s6_addr32[0], dest->s6_addr32[1],
		   dest->s6_addr32[2], dest->s6_addr32[3], destp,
		   sp->sk_state,
		   tp->write_seq-tp->snd_una,
		   (sp->sk_state == TCP_LISTEN) ? sp->sk_ack_backlog : (tp->rcv_nxt - tp->copied_seq),
		   timer_active,
		   jiffies_delta_to_clock_t(timer_expires - jiffies),
		   icsk->icsk_retransmits,
		   from_kuid_munged(seq_user_ns(seq), sock_i_uid(sp)),
		   icsk->icsk_probes_out,
		   sock_i_ino(sp),
		   atomic_read(&sp->sk_refcnt), sp,
		   jiffies_to_clock_t(icsk->icsk_rto),
		   jiffies_to_clock_t(icsk->icsk_ack.ato),
		   (icsk->icsk_ack.quick << 1) | icsk->icsk_ack.pingpong,
		   tp->snd_cwnd,
		   sp->sk_state == TCP_LISTEN ?
			(fastopenq ? fastopenq->max_qlen : 0) :
			(tcp_in_initial_slowstart(tp) ? -1 : tp->snd_ssthresh)
		   );
}

static void get_timewait6_sock(struct seq_file *seq,
			       struct inet_timewait_sock *tw, int i)
{
	const struct in6_addr *dest, *src;
	__u16 destp, srcp;
	s32 delta = tw->tw_ttd - inet_tw_time_stamp();

	dest = &tw->tw_v6_daddr;
	src  = &tw->tw_v6_rcv_saddr;
	destp = ntohs(tw->tw_dport);
	srcp  = ntohs(tw->tw_sport);

	seq_printf(seq,
		   "%4d: %08X%08X%08X%08X:%04X %08X%08X%08X%08X:%04X "
		   "%02X %08X:%08X %02X:%08lX %08X %5d %8d %d %d %pK\n",
		   i,
		   src->s6_addr32[0], src->s6_addr32[1],
		   src->s6_addr32[2], src->s6_addr32[3], srcp,
		   dest->s6_addr32[0], dest->s6_addr32[1],
		   dest->s6_addr32[2], dest->s6_addr32[3], destp,
		   tw->tw_substate, 0, 0,
		   3, jiffies_delta_to_clock_t(delta), 0, 0, 0, 0,
		   atomic_read(&tw->tw_refcnt), tw);
}

static int tcp6_seq_show(struct seq_file *seq, void *v)
{
	struct tcp_iter_state *st;
	struct sock *sk = v;

	if (v == SEQ_START_TOKEN) {
		seq_puts(seq,
			 "  sl  "
			 "local_address                         "
			 "remote_address                        "
			 "st tx_queue rx_queue tr tm->when retrnsmt"
			 "   uid  timeout inode\n");
		goto out;
	}
	st = seq->private;

	switch (st->state) {
	case TCP_SEQ_STATE_LISTENING:
	case TCP_SEQ_STATE_ESTABLISHED:
		if (sk->sk_state == TCP_TIME_WAIT)
			get_timewait6_sock(seq, v, st->num);
		else
			get_tcp6_sock(seq, v, st->num);
		break;
	case TCP_SEQ_STATE_OPENREQ:
		get_openreq6(seq, v, st->num, st->uid);
		break;
	}
out:
	return 0;
}

static const struct file_operations tcp6_afinfo_seq_fops = {
	.owner   = THIS_MODULE,
	.open    = tcp_seq_open,
	.read    = seq_read,
	.llseek  = seq_lseek,
	.release = seq_release_net
};

static struct tcp_seq_afinfo tcp6_seq_afinfo = {
	.name		= "tcp6",
	.family		= AF_INET6,
	.seq_fops	= &tcp6_afinfo_seq_fops,
	.seq_ops	= {
		.show		= tcp6_seq_show,
	},
};

int __net_init tcp6_proc_init(struct net *net)
{
	return tcp_proc_register(net, &tcp6_seq_afinfo);
}

void tcp6_proc_exit(struct net *net)
{
	tcp_proc_unregister(net, &tcp6_seq_afinfo);
}
#endif

static void tcp_v6_clear_sk(struct sock *sk, int size)
{
	struct inet_sock *inet = inet_sk(sk);

	/* we do not want to clear pinet6 field, because of RCU lookups */
	sk_prot_clear_nulls(sk, offsetof(struct inet_sock, pinet6));

	size -= offsetof(struct inet_sock, pinet6) + sizeof(inet->pinet6);
	memset(&inet->pinet6 + 1, 0, size);
}

struct proto tcpv6_prot = {
	.name			= "TCPv6",
	.owner			= THIS_MODULE,
	.close			= tcp_close,
	.connect		= tcp_v6_connect,
	.disconnect		= tcp_disconnect,
	.accept			= inet_csk_accept,
	.ioctl			= tcp_ioctl,
	.init			= tcp_v6_init_sock,
	.destroy		= tcp_v6_destroy_sock,
	.shutdown		= tcp_shutdown,
	.setsockopt		= tcp_setsockopt,
	.getsockopt		= tcp_getsockopt,
	.recvmsg		= tcp_recvmsg,
	.sendmsg		= tcp_sendmsg,
	.sendpage		= tcp_sendpage,
	.backlog_rcv		= tcp_v6_do_rcv,
	.release_cb		= tcp_release_cb,
	.hash			= inet_hash,
	.unhash			= inet_unhash,
	.get_port		= inet_csk_get_port,
	.enter_memory_pressure	= tcp_enter_memory_pressure,
	.stream_memory_free	= tcp_stream_memory_free,
	.sockets_allocated	= &tcp_sockets_allocated,
	.memory_allocated	= &tcp_memory_allocated,
	.memory_pressure	= &tcp_memory_pressure,
	.orphan_count		= &tcp_orphan_count,
	.sysctl_mem		= sysctl_tcp_mem,
	.sysctl_wmem		= sysctl_tcp_wmem,
	.sysctl_rmem		= sysctl_tcp_rmem,
	.max_header		= MAX_TCP_HEADER,
	.obj_size		= sizeof(struct tcp6_sock),
	.slab_flags		= SLAB_DESTROY_BY_RCU,
	.twsk_prot		= &tcp6_timewait_sock_ops,
	.rsk_prot		= &tcp6_request_sock_ops,
	.h.hashinfo		= &tcp_hashinfo,
	.no_autobind		= true,
#ifdef CONFIG_COMPAT
	.compat_setsockopt	= compat_tcp_setsockopt,
	.compat_getsockopt	= compat_tcp_getsockopt,
#endif
#ifdef CONFIG_MEMCG_KMEM
	.proto_cgroup		= tcp_proto_cgroup,
#endif
	.clear_sk		= tcp_v6_clear_sk,
};

static const struct inet6_protocol tcpv6_protocol = {
	.early_demux	=	tcp_v6_early_demux,
	.handler	=	tcp_v6_rcv,
	.err_handler	=	tcp_v6_err,
	.flags		=	INET6_PROTO_NOPOLICY|INET6_PROTO_FINAL,
};

static struct inet_protosw tcpv6_protosw = {
	.type		=	SOCK_STREAM,
	.protocol	=	IPPROTO_TCP,
	.prot		=	&tcpv6_prot,
	.ops		=	&inet6_stream_ops,
	.flags		=	INET_PROTOSW_PERMANENT |
				INET_PROTOSW_ICSK,
};

static int __net_init tcpv6_net_init(struct net *net)
{
	return inet_ctl_sock_create(&net->ipv6.tcp_sk, PF_INET6,
				    SOCK_RAW, IPPROTO_TCP, net);
}

static void __net_exit tcpv6_net_exit(struct net *net)
{
	inet_ctl_sock_destroy(net->ipv6.tcp_sk);
}

static void __net_exit tcpv6_net_exit_batch(struct list_head *net_exit_list)
{
	inet_twsk_purge(&tcp_hashinfo, &tcp_death_row, AF_INET6);
}

static struct pernet_operations tcpv6_net_ops = {
	.init	    = tcpv6_net_init,
	.exit	    = tcpv6_net_exit,
	.exit_batch = tcpv6_net_exit_batch,
};

int __init tcpv6_init(void)
{
	int ret;

	ret = inet6_add_protocol(&tcpv6_protocol, IPPROTO_TCP);
	if (ret)
		goto out;

	/* register inet6 protocol */
	ret = inet6_register_protosw(&tcpv6_protosw);
	if (ret)
		goto out_tcpv6_protocol;

	ret = register_pernet_subsys(&tcpv6_net_ops);
	if (ret)
		goto out_tcpv6_protosw;
out:
	return ret;

out_tcpv6_protosw:
	inet6_unregister_protosw(&tcpv6_protosw);
out_tcpv6_protocol:
	inet6_del_protocol(&tcpv6_protocol, IPPROTO_TCP);
	goto out;
}

void tcpv6_exit(void)
{
	unregister_pernet_subsys(&tcpv6_net_ops);
	inet6_unregister_protosw(&tcpv6_protosw);
	inet6_del_protocol(&tcpv6_protocol, IPPROTO_TCP);
}<|MERGE_RESOLUTION|>--- conflicted
+++ resolved
@@ -1532,13 +1532,8 @@
 	if (sk) {
 		skb->sk = sk;
 		skb->destructor = sock_edemux;
-<<<<<<< HEAD
 		if (sk_fullsock(sk)) {
-			struct dst_entry *dst = sk->sk_rx_dst;
-=======
-		if (sk->sk_state != TCP_TIME_WAIT) {
 			struct dst_entry *dst = READ_ONCE(sk->sk_rx_dst);
->>>>>>> 0a481279
 
 			if (dst)
 				dst = dst_check(dst, inet6_sk(sk)->rx_dst_cookie);
