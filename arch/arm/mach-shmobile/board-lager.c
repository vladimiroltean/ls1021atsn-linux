/*
 * Lager board support
 *
 * Copyright (C) 2013  Renesas Solutions Corp.
 * Copyright (C) 2013  Magnus Damm
 *
 * This program is free software; you can redistribute it and/or modify
 * it under the terms of the GNU General Public License as published by
 * the Free Software Foundation; version 2 of the License.
 *
 * This program is distributed in the hope that it will be useful,
 * but WITHOUT ANY WARRANTY; without even the implied warranty of
 * MERCHANTABILITY or FITNESS FOR A PARTICULAR PURPOSE.  See the
 * GNU General Public License for more details.
 *
 * You should have received a copy of the GNU General Public License
 * along with this program; if not, write to the Free Software
 * Foundation, Inc., 51 Franklin St, Fifth Floor, Boston, MA  02110-1301  USA
 */

#include <linux/gpio.h>
#include <linux/gpio_keys.h>
#include <linux/input.h>
#include <linux/interrupt.h>
#include <linux/irqchip.h>
#include <linux/kernel.h>
<<<<<<< HEAD
#include <linux/pinctrl/machine.h>
=======
#include <linux/leds.h>
#include <linux/pinctrl/machine.h>
#include <linux/platform_data/gpio-rcar.h>
>>>>>>> f3031ff3
#include <linux/platform_device.h>
#include <mach/common.h>
#include <mach/r8a7790.h>
#include <asm/mach-types.h>
#include <asm/mach/arch.h>

<<<<<<< HEAD
=======
/* LEDS */
static struct gpio_led lager_leds[] = {
	{
		.name		= "led8",
		.gpio		= RCAR_GP_PIN(5, 17),
		.default_state	= LEDS_GPIO_DEFSTATE_ON,
	}, {
		.name		= "led7",
		.gpio		= RCAR_GP_PIN(4, 23),
		.default_state	= LEDS_GPIO_DEFSTATE_ON,
	}, {
		.name		= "led6",
		.gpio		= RCAR_GP_PIN(4, 22),
		.default_state	= LEDS_GPIO_DEFSTATE_ON,
	},
};

static __initdata struct gpio_led_platform_data lager_leds_pdata = {
	.leds		= lager_leds,
	.num_leds	= ARRAY_SIZE(lager_leds),
};

/* GPIO KEY */
#define GPIO_KEY(c, g, d, ...) \
	{ .code = c, .gpio = g, .desc = d, .active_low = 1 }

static __initdata struct gpio_keys_button gpio_buttons[] = {
	GPIO_KEY(KEY_4,		RCAR_GP_PIN(1, 28),	"SW2-pin4"),
	GPIO_KEY(KEY_3,		RCAR_GP_PIN(1, 26),	"SW2-pin3"),
	GPIO_KEY(KEY_2,		RCAR_GP_PIN(1, 24),	"SW2-pin2"),
	GPIO_KEY(KEY_1,		RCAR_GP_PIN(1, 14),	"SW2-pin1"),
};

static __initdata struct gpio_keys_platform_data lager_keys_pdata = {
	.buttons	= gpio_buttons,
	.nbuttons	= ARRAY_SIZE(gpio_buttons),
};

>>>>>>> f3031ff3
static const struct pinctrl_map lager_pinctrl_map[] = {
	/* SCIF0 (CN19: DEBUG SERIAL0) */
	PIN_MAP_MUX_GROUP_DEFAULT("sh-sci.6", "pfc-r8a7790",
				  "scif0_data", "scif0"),
	/* SCIF1 (CN20: DEBUG SERIAL1) */
	PIN_MAP_MUX_GROUP_DEFAULT("sh-sci.7", "pfc-r8a7790",
				  "scif1_data", "scif1"),
};

static void __init lager_add_standard_devices(void)
{
	r8a7790_clock_init();

	pinctrl_register_mappings(lager_pinctrl_map,
				  ARRAY_SIZE(lager_pinctrl_map));
	r8a7790_pinmux_init();

	r8a7790_add_standard_devices();
	platform_device_register_data(&platform_bus, "leds-gpio", -1,
				      &lager_leds_pdata,
				      sizeof(lager_leds_pdata));
	platform_device_register_data(&platform_bus, "gpio-keys", -1,
				      &lager_keys_pdata,
				      sizeof(lager_keys_pdata));
}

static const char *lager_boards_compat_dt[] __initdata = {
	"renesas,lager",
	NULL,
};

DT_MACHINE_START(LAGER_DT, "lager")
	.init_irq	= irqchip_init,
	.init_time	= r8a7790_timer_init,
	.init_machine	= lager_add_standard_devices,
	.dt_compat	= lager_boards_compat_dt,
MACHINE_END<|MERGE_RESOLUTION|>--- conflicted
+++ resolved
@@ -24,21 +24,15 @@
 #include <linux/interrupt.h>
 #include <linux/irqchip.h>
 #include <linux/kernel.h>
-<<<<<<< HEAD
-#include <linux/pinctrl/machine.h>
-=======
 #include <linux/leds.h>
 #include <linux/pinctrl/machine.h>
 #include <linux/platform_data/gpio-rcar.h>
->>>>>>> f3031ff3
 #include <linux/platform_device.h>
 #include <mach/common.h>
 #include <mach/r8a7790.h>
 #include <asm/mach-types.h>
 #include <asm/mach/arch.h>
 
-<<<<<<< HEAD
-=======
 /* LEDS */
 static struct gpio_led lager_leds[] = {
 	{
@@ -77,7 +71,6 @@
 	.nbuttons	= ARRAY_SIZE(gpio_buttons),
 };
 
->>>>>>> f3031ff3
 static const struct pinctrl_map lager_pinctrl_map[] = {
 	/* SCIF0 (CN19: DEBUG SERIAL0) */
 	PIN_MAP_MUX_GROUP_DEFAULT("sh-sci.6", "pfc-r8a7790",
